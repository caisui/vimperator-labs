--- conflicted
+++ resolved
@@ -10,13 +10,8 @@
 for the specific language governing rights and limitations under the
 License.
 
-<<<<<<< HEAD
-Copyright (c) 2006-2009 by Martin Stubenschrott <stubenschrott@gmx.net>
-Copyright (c) 2009 by Prathyush Thota <prathyushthota@gmail.com>
-=======
 Copyright (c) 2006-2009 by Martin Stubenschrott <stubenschrott@vimperator.org>
 and the authors of the specific projects inside (see the AUTHORS file in each).
->>>>>>> 1ae692bd
 
 Alternatively, the contents of this file may be used under the terms of
 either the GNU General Public License Version 2 or later (the "GPL"), or
