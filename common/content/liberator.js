/***** BEGIN LICENSE BLOCK ***** {{{
Version: MPL 1.1/GPL 2.0/LGPL 2.1

The contents of this file are subject to the Mozilla Public License Version
1.1 (the "License"); you may not use this file except in compliance with
the License. You may obtain a copy of the License at
http://www.mozilla.org/MPL/

Software distributed under the License is distributed on an "AS IS" basis,
WITHOUT WARRANTY OF ANY KIND, either express or implied. See the License
for the specific language governing rights and limitations under the
License.

Copyright (c) 2006-2009 by Martin Stubenschrott <stubenschrott@vimperator.org>

Alternatively, the contents of this file may be used under the terms of
either the GNU General Public License Version 2 or later (the "GPL"), or
the GNU Lesser General Public License Version 2.1 or later (the "LGPL"),
in which case the provisions of the GPL or the LGPL are applicable instead
of those above. If you wish to allow use of your version of this file only
under the terms of either the GPL or the LGPL, and not to allow others to
use your version of this file under the terms of the MPL, indicate your
decision by deleting the provisions above and replace them with the notice
and other provisions required by the GPL or the LGPL. If you do not delete
the provisions above, a recipient may use your version of this file under
the terms of any one of the MPL, the GPL or the LGPL.
}}} ***** END LICENSE BLOCK *****/

/** @scope modules */

Cu.import("resource://gre/modules/XPCOMUtils.jsm", modules);

const plugins = {};
plugins.__proto__ = modules;

const EVAL_ERROR = "__liberator_eval_error";
const EVAL_RESULT = "__liberator_eval_result";
const EVAL_STRING = "__liberator_eval_string";
const userContext = {
    __proto__: modules
};

const liberator = (function () //{{{
{
    ////////////////////////////////////////////////////////////////////////////////
    ////////////////////// PRIVATE SECTION /////////////////////////////////////////
    /////////////////////////////////////////////////////////////////////////////{{{

    function Runnable(self, func, args)
    {
        this.self = self;
        this.func = func;
        this.args = args;
    }
    Runnable.prototype = {
        QueryInterface: XPCOMUtils.generateQI([Ci.nsIRunnable]),
        run: function () { this.func.apply(this.self, this.args); }
    };

    const callbacks = {};
    const observers = {};

    function registerObserver(type, callback)
    {
        if (!(type in observers))
            observers[type] = [];
        observers[type].push(callback);
    }

    let nError = 0;
    function loadModule(name, func)
    {
        let message = "Loading module " + name + "...";
        try
        {
            liberator.log(message, 0);
            liberator.dump(message);
            modules[name] = func();
            liberator.triggerObserver("load_" + name, name);
        }
        catch (e)
        {
            if (nError++ == 0)
                window.toJavaScriptConsole();
            liberator.reportError(e);
        }
    }

    // Only general options are added here, which are valid for all Vimperator like extensions
    registerObserver("load_options", function ()
    {
        options.add(["errorbells", "eb"],
            "Ring the bell when an error message is displayed",
            "boolean", false);

        options.add(["exrc", "ex"],
            "Allow reading of an RC file in the current directory",
            "boolean", false);

        const groups = {
            config: {
                opts: config.guioptions,
                setter: function (opts)
                {
                    for (let [opt, [,ids]] in Iterator(this.opts))
                    {
                        ids.map(function (id) document.getElementById(id))
                           .forEach(function (elem)
                        {
                            if (elem)
                                elem.collapsed = (opts.indexOf(opt) == -1);
                        });
                    }
                }
            },
            scroll: {
                opts: { r: ["Right Scrollbar", "vertical"], l: ["Left Scrollbar", "vertical"], b: ["Bottom Scrollbar", "horizontal"] },
                setter: function (opts)
                {
                    let dir = ["horizontal", "vertical"].filter(function (dir) !Array.some(opts, function (o) this.opts[o] && this.opts[o][1] == dir, this), this);
                    let class = dir.map(function (dir) "html|html > xul|scrollbar[orient=" + dir + "]");

                    if (class.length)
                        styles.addSheet(true, "scrollbar", "*", class.join(", ") + " { visibility: collapse !important; }", true);
                    else
                        styles.removeSheet(true, "scrollbar");
                    options.safeSetPref("layout.scrollbar.side", opts.indexOf("l") >= 0 ? 3 : 2);
                },
                validator: function (opts) (opts.indexOf("l") < 0 || opts.indexOf("r") < 0)
            },
            tab: {
                opts: {
                    n: ["Tab number", highlight.selector("TabNumber")],
                    N: ["Tab number over icon", highlight.selector("TabIconNumber")]
                },
                setter: function (opts)
                {
                    let classes = [v[1] for ([k, v] in Iterator(this.opts)) if (opts.indexOf(k) < 0)];
                    let css = classes.length ? classes.join(",") + "{ display: none; }" : "";
                    styles.addSheet(true, "taboptions", "chrome://*", css);
                    statusline.updateTabCount();
                }
            }
        };

        options.add(["guioptions", "go"],
            "Show or hide certain GUI elements like the menu or toolbar",
            "charlist", config.defaults.guioptions || "",
            {
                setter: function (value)
                {
                    for (let [,group] in Iterator(groups))
                        group.setter(value);
                    return value;
                },
                completer: function (context)
                {
                    let opts = [v.opts for ([k, v] in Iterator(groups))];
                    opts = opts.map(function (opt) [[k, v[0]] for ([k, v] in Iterator(opt))]);
                    return util.Array.flatten(opts);
                },
                validator: function (val) Option.validateCompleter.call(this, val) &&
                        [v for ([k, v] in Iterator(groups))].every(function (g) !g.validator || g.validator(val))
            });

        options.add(["helpfile", "hf"],
            "Name of the main help file",
            "string", "intro.html");

        options.add(["loadplugins", "lpl"],
            "Load plugin scripts when starting up",
            "boolean", true);

        options.add(["verbose", "vbs"],
            "Define which info messages are displayed",
            "number", 1,
            { validator: function (value) value >= 0 && value <= 15 });

        options.add(["visualbell", "vb"],
            "Use visual bell instead of beeping on errors",
            "boolean", false,
            {
                setter: function (value)
                {
                    options.safeSetPref("accessibility.typeaheadfind.enablesound", !value);
                    return value;
                }
            });
    });

    registerObserver("load_mappings", function ()
    {
        mappings.add(modes.all, ["<F1>"],
            "Open help window",
            function () { liberator.help(); });

        if (liberator.has("session"))
        {
            mappings.add([modes.NORMAL], ["ZQ"],
                "Quit and don't save the session",
                function () { liberator.quit(false); });
        }

        mappings.add([modes.NORMAL], ["ZZ"],
            "Quit and save the session",
            function () { liberator.quit(true); });
    });

    // TODO: move this
    function getMenuItems()
    {
        function addChildren(node, parent)
        {
            for (let [,item] in Iterator(node.childNodes))
            {
                if (item.childNodes.length == 0 && item.localName == "menuitem"
                    && !/rdf:http:/.test(item.label)) // FIXME
                {
                    item.fullMenuPath = parent + item.label;
                    items.push(item);
                }
                else
                {
                    let path = parent;
                    if (item.localName == "menu")
                        path += item.label + ".";
                    addChildren(item, path);
                }
            }
        }

        let items = [];
        addChildren(document.getElementById(config.guioptions["m"][1]), "");
        return items;
    }

    registerObserver("load_commands", function ()
    {
        commands.add(["addo[ns]"],
            "Manage available Extensions and Themes",
            function ()
            {
                liberator.open("chrome://mozapps/content/extensions/extensions.xul",
                    (options["newtab"] && options.get("newtab").has("all", "addons"))
                        ? liberator.NEW_TAB: liberator.CURRENT_TAB);
            },
            { argCount: "0" });

        commands.add(["beep"],
            "Play a system beep",
            function () { liberator.beep(); },
            { argCount: "0" });

        commands.add(["dia[log]"],
            "Open a " + config.name + " dialog",
            function (args)
            {
                let arg = args[0];

                try
                {
                    // TODO: why are these sorts of properties arrays? --djk
                    let dialogs = config.dialogs;

                    for (let [,dialog] in Iterator(dialogs))
                    {
                        if (util.compareIgnoreCase(arg, dialog[0]) == 0)
                        {
                            dialog[2]();
                            return;
                        }
                    }

                    liberator.echoerr("E475: Invalid argument: " + arg);
                }
                catch (e)
                {
                    liberator.echoerr("Error opening '" + arg + "': " + e);
                }
            },
            {
                argCount: "1",
                bang: true,
                completer: function (context)
                {
                    context.ignoreCase = true;
                    return completion.dialog(context);
                }
            });

        commands.add(["em[enu]"],
            "Execute the specified menu item from the command line",
            function (args)
            {
                let arg = args.literalArg;
                let items = getMenuItems();

                if (!items.some(function (i) i.fullMenuPath == arg))
                {
                    liberator.echoerr("E334: Menu not found: " + arg);
                    return;
                }

                for (let [,item] in Iterator(items))
                {
                    if (item.fullMenuPath == arg)
                        item.doCommand();
                }
            },
            {
                argCount: "1",
                completer: function (context) completion.menuItem(context),
                literal: 0
            });

        commands.add(["exe[cute]"],
            "Execute the argument as an Ex command",
            // FIXME: this should evaluate each arg separately then join
            // with " " before executing.
            // E.g. :execute "source" io.getRCFile().path
            // Need to fix commands.parseArgs which currently strips the quotes
            // from quoted args
            function (args)
            {
                try
                {
                    let cmd = liberator.eval(args.string);
                    liberator.execute(cmd);
                }
                catch (e)
                {
                    liberator.echoerr(e);
                    return;
                }
            });

        commands.add(["exu[sage]"],
            "List all Ex commands with a short description",
            function (args) { showHelpIndex("ex-cmd-index", commands, args.bang); },
            {
                argCount: "0",
                bang: true
            });

        commands.add(["h[elp]"],
            "Display help",
            function (args)
            {
                if (args.bang)
                {
                    liberator.echoerr("E478: Don't panic!");
                    return;
                }

                liberator.help(args.literalArg);
            },
            {
                argCount: "?",
                bang: true,
                completer: function (context) completion.help(context),
                literal: 0
            });

        commands.add(["javas[cript]", "js"],
            "Run a JavaScript command through eval()",
            function (args)
            {
                if (args.bang) // open JavaScript console
                {
                    liberator.open("chrome://global/content/console.xul",
                        (options["newtab"] && options.get("newtab").has("all", "javascript"))
                            ? liberator.NEW_TAB : liberator.CURRENT_TAB);
                }
                else
                {
                    try
                    {
                        liberator.eval(args.string);
                    }
                    catch (e)
                    {
                        liberator.echoerr(e);
                    }
                }
            },
            {
                bang: true,
                completer: function (context) completion.javascript(context),
                hereDoc: true,
                literal: 0
            });

        commands.add(["loadplugins", "lpl"],
            "Load all plugins immediately",
            function () { liberator.loadPlugins(); },
            { argCount: "0" });

        commands.add(["norm[al]"],
            "Execute Normal mode commands",
            function (args) { events.feedkeys(args.string, args.bang); },
            {
                argCount: "+",
                bang: true
            });

        commands.add(["optionu[sage]"],
            "List all options with a short description",
            function (args) { showHelpIndex("option-index", options, args.bang); },
            {
                argCount: "0",
                bang: true
            });

        commands.add(["q[uit]"],
            liberator.has("tabs") ? "Quit current tab" : "Quit application",
            function (args)
            {
                if (liberator.has("tabs"))
                    tabs.remove(getBrowser().mCurrentTab, 1, false, 1);
                else
                    liberator.quit(false, args.bang);
            },
            {
                argCount: "0",
                bang: true
            });

        commands.add(["res[tart]"],
            "Force " + config.name + " to restart",
            function () { liberator.restart(); },
            { argCount: "0" });

        commands.add(["time"],
            "Profile a piece of code or run a command multiple times",
            function (args)
            {
                let count = args.count;
                let special = args.bang;
                args = args.string;

                if (args[0] == ":")
                    var method = function () liberator.execute(args);
                else
                    method = liberator.eval("(function () {" + args + "})");

                try
                {
                    if (count > 1)
                    {
                        let each, eachUnits, totalUnits;
                        let total = 0;

                        for (let i in util.interruptibleRange(0, count, 500))
                        {
                            let now = Date.now();
                            method();
                            total += Date.now() - now;
                        }

                        if (special)
                            return;

                        if (total / count >= 100)
                        {
                            each = total / 1000.0 / count;
                            eachUnits = "sec";
                        }
                        else
                        {
                            each = total / count;
                            eachUnits = "msec";
                        }

                        if (total >= 100)
                        {
                            total = total / 1000.0;
                            totalUnits = "sec";
                        }
                        else
                        {
                            totalUnits = "msec";
                        }

                        let str = template.commandOutput(
                                <table>
                                    <tr highlight="Title" align="left">
                                        <th colspan="3">Code execution summary</th>
                                    </tr>
                                    <tr><td>&#xa0;&#xa0;Executed:</td><td align="right"><span class="times-executed">{count}</span></td><td>times</td></tr>
                                    <tr><td>&#xa0;&#xa0;Average time:</td><td align="right"><span class="time-average">{each.toFixed(2)}</span></td><td>{eachUnits}</td></tr>
                                    <tr><td>&#xa0;&#xa0;Total time:</td><td align="right"><span class="time-total">{total.toFixed(2)}</span></td><td>{totalUnits}</td></tr>
                                </table>);
                        commandline.echo(str, commandline.HL_NORMAL, commandline.FORCE_MULTILINE);
                    }
                    else
                    {
                        let beforeTime = Date.now();
                        method();

                        if (special)
                            return;

                        let afterTime = Date.now();

                        if (afterTime - beforeTime >= 100)
                            liberator.echo("Total time: " + ((afterTime - beforeTime) / 1000.0).toFixed(2) + " sec");
                        else
                            liberator.echo("Total time: " + (afterTime - beforeTime) + " msec");
                    }
                }
                catch (e)
                {
                    liberator.echoerr(e);
                }
            },
            {
                argCount: "+",
                bang: true,
                completer: function (context)
                {
                    if (/^:/.test(context.filter))
                        return completion.ex(context);
                    else
                        return completion.javascript(context);
                },
                count: true,
                literal: 0
            });

        commands.add(["ve[rsion]"],
            "Show version information",
            function (args)
            {
                if (args.bang)
                    liberator.open("about:");
                else
                    liberator.echo(template.commandOutput(<>{config.name} {liberator.version} running on:<br/>{navigator.userAgent}</>));
            },
            {
                argCount: "0",
                bang: true
            });

        commands.add(["viu[sage]"],
            "List all mappings with a short description",
            function (args) { showHelpIndex("normal-index", mappings, args.bang); },
            {
                argCount: "0",
                bang: true
            });
    });

    // initially hide all GUI, it is later restored unless the user has :set go= or something
    // similar in his config
    function hideGUI()
    {
        let guioptions = config.guioptions;
        for (let option in guioptions)
        {
            guioptions[option].forEach(function (elem) {
                try
                {
                    document.getElementById(elem).collapsed = true;
                }
                catch (e) {}
            });
        }
    }

    // return the platform normalised to Vim values
    function getPlatformFeature()
    {
        let platform = navigator.platform;

        return /^Mac/.test(platform) ? "MacUnix" : platform == "Win32" ? "Win32" : "Unix";
    }

    // show a usage index either in the MOW or as a full help page
    function showHelpIndex(tag, items, inMow)
    {
        if (inMow)
            liberator.echo(template.usage(items), commandline.FORCE_MULTILINE);
        else
            liberator.help(tag);
    }

    /////////////////////////////////////////////////////////////////////////////}}}
    ////////////////////// PUBLIC SECTION //////////////////////////////////////////
    /////////////////////////////////////////////////////////////////////////////{{{

    return {

        modules: modules,

        get mode()      modes.main,
        set mode(value) modes.main = value,

        get menuItems() getMenuItems(),

        // Global constants
        CURRENT_TAB: 1,
        NEW_TAB: 2,
        NEW_BACKGROUND_TAB: 3,
        NEW_WINDOW: 4,

        forceNewTab: false,

        // these VERSION and DATE tokens are replaced by the Makefile
        version: "###VERSION### (created: ###DATE###)",

        // NOTE: services.get("profile").selectedProfile.name is not rightness.
        // If default profile Firefox runs without arguments,
        // then selectedProfile returns last selected profile! (not current one!)
        profileName: services.get("directory").get("ProfD", Ci.nsIFile).leafName.replace(/^.+?\./, ""),

        // TODO: move to events.js?
        input: {
            buffer: "",                // partial command storage
            pendingMotionMap: null,    // e.g. "d{motion}" if we wait for a motion of the "d" command
            pendingArgMap: null,       // pending map storage for commands like m{a-z}
            count: -1                  // parsed count from the input buffer
        },

        // @param type can be:
        //  "submit": when the user pressed enter in the command line
        //  "change"
        //  "cancel"
        //  "complete"
        //  TODO: "zoom": if the zoom value of the current buffer changed
        //  TODO: move to ui.js?
        //  Yes --djk
        registerCallback: function (type, mode, func)
        {
            if (!(type in callbacks))
                callbacks[type] = {};
            callbacks[type][mode] = func;
        },

        triggerCallback: function (type, mode, data)
        {
            if (callbacks[type] && callbacks[type][mode])
                return callbacks[type][mode].call(this, data);
            return false;
        },

        registerObserver: registerObserver,

        unregisterObserver: function (type, callback)
        {
            if (type in observers)
                observers[type] = observers[type].filter(function (c) c != callback);
        },

        triggerObserver: function (type)
        {
            let args = Array.slice(arguments, 1);
            for (let [,fn] in Iterator(observers[type] || []))
                fn.apply(null, args);
        },

        beep: function ()
        {
            // FIXME: popups clear the command line
            if (options["visualbell"])
            {
                // flash the visual bell
                let popup = document.getElementById("liberator-visualbell");
                let win = config.visualbellWindow;
                let rect = win.getBoundingClientRect();
                let width = rect.right - rect.left;
                let height = rect.bottom - rect.top;

                // NOTE: this doesn't seem to work in FF3 with full box dimensions
                popup.openPopup(win, "overlap", 1, 1, false, false);
                popup.sizeTo(width - 2, height - 2);
                setTimeout(function () { popup.hidePopup(); }, 20);
            }
            else
            {
                let soundService = Cc["@mozilla.org/sound;1"].getService(Ci.nsISound);
                soundService.beep();
            }
            return false; // so you can do: if (...) return liberator.beep();
        },

        newThread: function () services.get("threadManager").newThread(0),

        callAsync: function (thread, self, func)
        {
            thread = thread || services.get("threadManager").newThread(0);
            thread.dispatch(new Runnable(self, func, Array.slice(arguments, 3)), thread.DISPATCH_NORMAL);
        },

        // be sure to call GUI related methods like alert() or dump() ONLY in the main thread
        callFunctionInThread: function (thread, func)
        {
            thread = thread || services.get("threadManager").newThread(0);

            // DISPATCH_SYNC is necessary, otherwise strange things will happen
            thread.dispatch(new Runnable(null, func, Array.slice(arguments, 2)), thread.DISPATCH_SYNC);
        },

        // NOTE: "browser.dom.window.dump.enabled" preference needs to be set
        dump: function (message)
        {
            if (typeof message == "object")
                message = util.objectToString(message);
            else
                message += "\n";
            window.dump(("config" in modules && config.name.toLowerCase()) + ": " + message);
        },

        dumpStack: function (msg, frames)
        {
            let stack = Error().stack.replace(/(?:.*\n){2}/, "");
            if (frames != null)
                [stack] = stack.match(RegExp("(?:.*\n){0," + frames + "}"));
            liberator.dump((msg || "Stack") + "\n" + stack);
        },

        echo: function (str, flags)
        {
            commandline.echo(str, commandline.HL_NORMAL, flags);
        },

        // TODO: Vim replaces unprintable characters in echoerr/echomsg
        echoerr: function (str, flags)
        {
            flags |= commandline.APPEND_TO_MESSAGES;

            if (typeof str == "object" && "echoerr" in str)
                str = str.echoerr;
            else if (str instanceof Error)
                str = str.fileName + ":" + str.lineNumber + ": " + str;

            if (options["errorbells"])
                liberator.beep();

            commandline.echo(str, commandline.HL_ERRORMSG, flags);
        },

        // TODO: add proper level constants
        echomsg: function (str, verbosity, flags)
        {
            // TODO: is there a reason for this? --djk
            // yes, it doesn't show the MOW on startup if you have e.g. some qmarks in your vimperatorrc.
            // Feel free to add another flag like DONT_OPEN_MULTILINE if really needed --mst
            //
            // But it's _supposed_ to show the MOW on startup when there are
            // messages, surely?  As far as I'm concerned it essentially works
            // exactly as it should with the DISALLOW_MULTILINE flag removed.
            // Sending N messages to the command line in a row and having them
            // overwrite each other is completely broken. I also think many of
            // those messages like "Added quick mark" are plain silly but if
            // you don't like them you can set verbose=0, or use :silent when
            // someone adds it. I reckon another flag and 'class' of messages
            // is just going to unnecessarily complicate things. --djk
            flags |= commandline.APPEND_TO_MESSAGES | commandline.DISALLOW_MULTILINE;

            if (verbosity == null)
                verbosity = 0; // verbosity level is exclusionary

            if (options["verbose"] >= verbosity)
                commandline.echo(str, commandline.HL_INFOMSG, flags);
        },

        loadScript: function (uri, context)
        {
            services.get("subscriptLoader").loadSubScript(uri, context);
        },

        eval: function (str, context)
        {
            try
            {
                if (!context)
                    context = userContext;
                context[EVAL_ERROR] = null;
                context[EVAL_STRING] = str;
                context[EVAL_RESULT] = null;
                this.loadScript("chrome://liberator/content/eval.js", context);
                if (context[EVAL_ERROR])
                {
                    try
                    {
                        context[EVAL_ERROR].fileName = io.sourcing.file;
                        context[EVAL_ERROR].lineNumber += io.sourcing.line;
                    }
                    catch (e) {}
                    throw context[EVAL_ERROR];
                }
                return context[EVAL_RESULT];
            }
            finally
            {
                delete context[EVAL_ERROR];
                delete context[EVAL_RESULT];
                delete context[EVAL_STRING];
            }
        },

        // partial sixth level expression evaluation
        // TODO: what is that really needed for, and where could it be used?
        //       Or should it be removed? (c) Viktor
        //       Better name?  See other liberator.eval()
        //       I agree, the name is confusing, and so is the
        //           description --Kris
        evalExpression: function (string)
        {
            string = string.toString().replace(/^\s*/, "").replace(/\s*$/, "");
            let matches = string.match(/^&(\w+)/);

            if (matches)
            {
                let opt = this.options.get(matches[1]);

                if (!opt)
                {
                    this.echoerr("E113: Unknown option: " + matches[1]);
                    return;
                }

                let type = opt.type;
                let value = opt.getter();

                if (type != "boolean" && type != "number")
                    value = value.toString();

                return value;
            }

            // String
            else if (matches = string.match(/^(['"])([^\1]*?[^\\]?)\1/))
            {
                if (matches)
                {
                    return matches[2].toString();
                }
                else
                {
                    this.echoerr("E115: Missing quote: " + string);
                    return;
                }
            }

            // Number
            else if (matches = string.match(/^(\d+)$/))
            {
                return parseInt(matches[1], 10);
            }

            let reference = this.variableReference(string);

            if (!reference[0])
                this.echoerr("E121: Undefined variable: " + string);
            else
                return reference[0][reference[1]];

            return;
        },

        // Execute an Ex command like str=":zoom 300"
        execute: function (str, modifiers, silent)
        {
            // skip comments and blank lines
            if (/^\s*("|$)/.test(str))
                return;

            modifiers = modifiers || {};

            let err = null;
            let [count, cmd, special, args] = commands.parseCommand(str.replace(/^'(.*)'$/, "$1"));
            let command = commands.get(cmd);

            if (command === null)
            {
                err = "E492: Not a " + config.name.toLowerCase() + " command: " + str;
                liberator.focusContent();
            }
            else if (command.action === null)
            {
                err = "E666: Internal error: command.action === null"; // TODO: need to perform this test? -- djk
            }
            else if (count != -1 && !command.count)
            {
                err = "E481: No range allowed";
            }
            else if (special && !command.bang)
            {
                err = "E477: No ! allowed";
            }

            if (err)
                return liberator.echoerr(err);
            if (!silent)
                commandline.command = str.replace(/^\s*:\s*/, "");
            command.execute(args, special, count, modifiers);
        },

        // after pressing Escape, put focus on a non-input field of the browser document
        // if clearFocusedElement, also blur a focused link
        focusContent: function (clearFocusedElement)
        {
            if (window != services.get("windowWatcher").activeWindow)
                return;

            let elem = config.mainWidget || window.content;
            // TODO: make more generic
            try
            {
                if (this.has("mail") && !config.isComposeWindow)
                {
                    let i = gDBView.selection.currentIndex;
                    if (i == -1 && gDBView.rowCount >= 0)
                        i = 0;
                    gDBView.selection.select(i);
                }
                else if (this.has("tabs"))
                {
                    let frame = tabs.localStore.focusedFrame;
                    if (frame && frame.top == window.content)
                        elem = frame;
                }
            }
            catch (e) {}
            if (clearFocusedElement && document.commandDispatcher.focusedElement)
                document.commandDispatcher.focusedElement.blur();
            if (elem && (elem != document.commandDispatcher.focusedElement))
                elem.focus();
        },

        // does this liberator extension have a certain feature?
        has: function (feature) config.features.indexOf(feature) >= 0,

        hasExtension: function (name)
        {
            let extensions = services.get("extensionManager").getItemList(Ci.nsIUpdateItem.TYPE_EXTENSION, {});

            return extensions.some(function (e) e.name == name);
        },

        findHelp: function (topic)
        {
            let items = completion.runCompleter("help", topic);
            let partialMatch = null;

            function format(item) item[1] + "#" + encodeURIComponent(item[0]);

            for (let [i, item] in Iterator(items))
            {
                if (item[0] == topic)
                    return format(item);
                else if (!partialMatch && item[0].indexOf(topic) > -1)
                {
                    partialMatch = item;
                }
            }

            if (partialMatch)
                return format(partialMatch);
            return null;
        },

        help: function (topic)
        {
            let where = (options["newtab"] && options.get("newtab").has("all", "help"))
                            ? liberator.NEW_TAB : liberator.CURRENT_TAB;

            if (!topic)
            {
                let helpFile = options["helpfile"];

                if (config.helpFiles.indexOf(helpFile) != -1)
                    liberator.open("chrome://liberator/locale/" + helpFile, where);
                else
                    liberator.echomsg("Sorry, help file " + helpFile.quote() + " not found");
                return;
            }

            let page = this.findHelp(topic);
            if (page == null)
                return liberator.echoerr("E149: Sorry, no help for " + topic);

            liberator.open("chrome://liberator/locale/" + page, where);
            if (where == this.CURRENT_TAB)
                content.postMessage("fragmentChange", "*");
        },

        globalVariables: {},

        loadModule: function (name, func) { loadModule(name, func); },

        loadPlugins: function ()
        {
            function sourceDirectory(dir)
            {
                if (!dir.isReadable())
                {
                    liberator.echoerr("E484: Can't open file " + dir.path);
                    return;
                }

                liberator.log("Sourcing plugin directory: " + dir.path + "...", 3);
                io.readDirectory(dir.path, true).forEach(function (file) {
                    if (file.isFile() && /\.(js|vimp)$/i.test(file.path) && !(file.path in liberator.pluginFiles))
                    {
                        try
                        {
                            io.source(file.path, false);
                            liberator.pluginFiles[file.path] = true;
                        }
                        catch (e)
                        {
                            liberator.reportError(e);
                        }
                    }
                    else if (file.isDirectory())
                    {
                        sourceDirectory(file);
                    }
                });
            }

            let dirs = io.getRuntimeDirectories("plugin");

            if (dirs.length == 0)
            {
                liberator.log("No user plugin directory found", 3);
                return;
            }

            liberator.echomsg('Searching for "plugin/**/*.{js,vimp}" in "'
                                + [dir.path.replace(/.plugin$/, "") for each (dir in dirs)].join(",") + '"', 2);

            dirs.forEach(function (dir) {
                liberator.echomsg("Searching for \"" + (dir.path + "/**/*.{js,vimp}") + "\"", 3);
                sourceDirectory(dir);
            });
        },

        // logs a message to the JavaScript error console
        // if msg is an object, it is beautified
        // TODO: add proper level constants
        log: function (msg, level)
        {
            let verbose = 0;
            if (level == undefined)
                level = 1;

            // options does not exist at the very beginning
            if (modules.options)
                verbose = options.getPref("extensions.liberator.loglevel", 0);

            if (level > verbose)
                return;

            if (typeof msg == "object")
                msg = util.objectToString(msg, false);

            services.get("console").logStringMessage(config.name.toLowerCase() + ": " + msg);
        },

        /**
         * Opens one or more URLs. Returns true when load was initiated, or
         * false on error.
         *
         * @param {FIXME} urls Either a URL string or an array of URLs.
         *     The array can look like this:
         *       ["url1", "url2", "url3", ...]
         *     or:
         *       [["url1", postdata1], ["url2", postdata2], ...]
         * @param {number} where If ommited, CURRENT_TAB is assumed but NEW_TAB
         *     is set when liberator.forceNewTab is true.
         * @param {boolean} force Don't prompt whether to open more than 20
         *     tabs.
         * @returns {boolean}
         */
        open: function (urls, where, force)
        {
            // convert the string to an array of converted URLs
            // -> see util.stringToURLArray for more details
            if (typeof urls == "string")
                urls = util.stringToURLArray(urls);

            if (urls.length > 20 && !force)
            {
                commandline.input("This will open " + urls.length + " new tabs. Would you like to continue? (yes/[no]) ",
                    function (resp) {
                        if (resp && resp.match(/^y(es)?$/i))
                            liberator.open(urls, where, true);
                    });
                return true;
            }

            if (urls.length == 0)
                return false;

            let browser = window.getBrowser();

            function open(urls, where)
            {
                let url = Array.concat(urls)[0];
                let postdata = Array.concat(urls)[1];

                // decide where to load the first url
                switch (where)
                {
                    case liberator.CURRENT_TAB:
                        browser.loadURIWithFlags(url, Ci.nsIWebNavigation.LOAD_FLAGS_NONE, null, null, postdata);
                        break;

                    case liberator.NEW_BACKGROUND_TAB:
                    case liberator.NEW_TAB:
                        if (!liberator.has("tabs"))
                            return open(urls, liberator.NEW_WINDOW);

                        options.withContext(function () {
                            options.setPref("browser.tabs.loadInBackground", true);
                            browser.loadOneTab(url, null, null, postdata, where == liberator.NEW_BACKGROUND_TAB);
                        });
                        break;

                    case liberator.NEW_WINDOW:
                        window.open();
                        let win = services.get("windowMediator").getMostRecentWindow("navigator:browser");
                        win.loadURI(url, null, postdata);
                        browser = win.getBrowser();
                        break;

                    default:
                        throw Error("Invalid 'where' directive in liberator.open(...)");
                }
            }

            if (liberator.forceNewTab)
                where = liberator.NEW_TAB;
            else if (!where)
                where = liberator.CURRENT_TAB;

            for (let [,url] in Iterator(urls))
            {
                open(url, where);
                where = liberator.NEW_BACKGROUND_TAB;
            }

            return true;
        },

        pluginFiles: {},

        // namespace for plugins/scripts. Actually (only) the active plugin must/can set a
        // v.plugins.mode = <str> string to show on v.modes.CUSTOM
        // v.plugins.stop = <func> hooked on a v.modes.reset()
        // v.plugins.onEvent = <func> function triggered, on keypresses (unless <esc>) (see events.js)
        plugins: plugins,

        // quit liberator, no matter how many tabs/windows are open
        quit: function (saveSession, force)
        {
            // TODO: Use safeSetPref?
            if (saveSession)
                options.setPref("browser.startup.page", 3); // start with saved session
            else
                options.setPref("browser.startup.page", 1); // start with default homepage session

            if (force)
                services.get("appStartup").quit(Ci.nsIAppStartup.eForceQuit);
            else
                window.goQuitApplication();
        },

        reportError: function (error)
        {
            if (Cu.reportError)
                Cu.reportError(error);
            try
            {
                let obj = {
                    toString: function () error.toString(),
                    stack: <>{error.stack.replace(/^/mg, "\t")}</>
                };
                for (let [k, v] in Iterator(error))
                {
                    if (!(k in obj))
                        obj[k] = v;
                }
                liberator.dump(obj);
                liberator.dump("");
            }
            catch (e) {}
        },

        restart: function ()
        {
            // notify all windows that an application quit has been requested.
            var cancelQuit = Cc["@mozilla.org/supports-PRBool;1"].createInstance(Ci.nsISupportsPRBool);
            services.get("observer").notifyObservers(cancelQuit, "quit-application-requested", null);

            // something aborted the quit process.
            if (cancelQuit.data)
                return;

            // notify all windows that an application quit has been granted.
            services.get("observer").notifyObservers(null, "quit-application-granted", null);

            // enumerate all windows and call shutdown handlers
            let windows = services.get("windowMediator").getEnumerator(null);
            while (windows.hasMoreElements())
            {
                let win = windows.getNext();
                if (("tryToClose" in win) && !win.tryToClose())
                    return;
            }
            services.get("appStartup").quit(Ci.nsIAppStartup.eRestart | Ci.nsIAppStartup.eAttemptQuit);
        },

        // TODO: move to {muttator,vimperator,...}.js
        // this function is called when the chrome is ready
        startup: function ()
        {
            let start = Date.now();
            liberator.log("Initializing liberator object...", 0);

            config.features = config.features || [];
            config.features.push(getPlatformFeature());
            config.defaults = config.defaults || {};
            config.guioptions = config.guioptions || {};

            // -> we can't use this, since config.browserModes might already be defined as a getter-only
            // TODO: also change the other config.* defaults?
            // config.browserModes = config.browserModes || [modes.NORMAL];
            if (!config.browserModes)
                 config.browserModes = [modes.NORMAL];
            config.mailModes = config.mailModes || [modes.NORMAL];
            // TODO: suitable defaults?
            //config.mainWidget
            //config.mainWindowID
            //config.visualbellWindow
            //config.styleableChrome
            config.autocommands = config.autocommands || [];
            config.dialogs = config.dialogs || [];
            config.helpFiles = config.helpFiles || [];

            try
            {
                let infoPath = services.create("file");
                infoPath.initWithPath(IO.expandPath(IO.runtimePath.replace(/,.*/, "")));
                infoPath.append("info");
                infoPath.append(liberator.profileName);
                storage.infoPath = infoPath;
            }
            catch (e)
            {
                liberator.reportError(e);
            }

            // commands must always be the first module to be initialized
            loadModule("commands",     Commands);
            loadModule("options",      Options);
            loadModule("mappings",     Mappings);
            loadModule("buffer",       Buffer);
            loadModule("events",       Events);
            loadModule("commandline",  CommandLine);
            loadModule("statusline",   StatusLine);
            loadModule("editor",       Editor);
            loadModule("autocommands", AutoCommands);
            loadModule("io",           IO);
            loadModule("completion",   Completion);

            // add options/mappings/commands which are only valid in this particular extension
            if (config.init)
                config.init();

            liberator.triggerObserver("load");

            liberator.log("All modules loaded", 3);

            // first time intro message
            const firstTime = "extensions." + config.name.toLowerCase() + ".firsttime";
            if (options.getPref(firstTime, true))
            {
                setTimeout(function () {
                    liberator.help();
                    options.setPref(firstTime, false);
                }, 1000);
            }

            // always start in normal mode
            modes.reset();

            // TODO: we should have some class where all this guioptions stuff fits well
            hideGUI();

            // finally, read the RC file and source plugins
            // make sourcing asynchronous, otherwise commands that open new tabs won't work
            setTimeout(function () {

<<<<<<< HEAD
                let extensionName = config.name.toUpperCase();
                let init = services.get("environment").get(extensionName + "_INIT");
=======
                let init = services.get("environment").get(config.name.toUpperCase() + "_INIT");
                let rcFile = io.getRCFile("~");
>>>>>>> 264b33b6

                if (init)
                    liberator.execute(init);
                else
                {
                    if (rcFile)
                    {
                        io.source(rcFile.path, true);
                        services.get("environment").set("MY_" + extensionName + "RC", rcFile.path);
                    }
                    else
                        liberator.log("No user RC file found", 3);
                }

                if (options["exrc"])
                {
                    let localRCFile = io.getRCFile(io.getCurrentDirectory().path);
                    if (localRCFile && !localRCFile.equals(rcFile))
                        io.source(localRCFile.path, true);
                }

                if (options["loadplugins"])
                    liberator.loadPlugins();

                // after sourcing the initialization files, this function will set
                // all gui options to their default values, if they have not been
                // set before by any RC file
                for (let option in options)
                {
                    if (option.setter)
                        option.value = option.value;
                }

                liberator.triggerObserver("enter", null);
                autocommands.trigger(config.name + "Enter", {});
            }, 0);

            statusline.update();

            liberator.dump("loaded in " + (Date.now() - start) + " ms");
            liberator.log(config.name + " fully initialized", 0);
        },

        shutdown: function ()
        {
            autocommands.trigger(config.name + "LeavePre", {});

            storage.saveAll();

            liberator.triggerObserver("shutdown", null);

            liberator.dump("All liberator modules destroyed\n");

            autocommands.trigger(config.name + "Leave", {});
        },

        sleep: function (delay)
        {
            let mainThread = services.get("threadManager").mainThread;

            let end = Date.now() + delay;
            while (Date.now() < end)
                mainThread.processNextEvent(true);
            return true;
        },

        callInMainThread: function (callback, self)
        {
            let mainThread = services.get("threadManager").mainThread;
            if (!services.get("threadManager").isMainThread)
                mainThread.dispatch({ run: callback.call(self) }, mainThread.DISPATCH_NORMAL);
            else
                callback.call(self);
        },

        threadYield: function (flush, interruptable)
        {
            let mainThread = services.get("threadManager").mainThread;
            liberator.interrupted = false;
            do
            {
                mainThread.processNextEvent(!flush);
                if (liberator.interrupted)
                    throw new Error("Interrupted");
            }
            while (flush && mainThread.hasPendingEvents());
        },

        variableReference: function (string)
        {
            if (!string)
                return [null, null, null];

            let matches = string.match(/^([bwtglsv]):(\w+)/);
            if (matches) // Variable
            {
                // Other variables should be implemented
                if (matches[1] == "g")
                {
                    if (matches[2] in this.globalVariables)
                        return [this.globalVariables, matches[2], matches[1]];
                    else
                        return [null, matches[2], matches[1]];
                }
            }
            else // Global variable
            {
                if (string in this.globalVariables)
                    return [this.globalVariables, string, "g"];
                else
                    return [null, string, "g"];
            }
        },

        get windows()
        {
            let windows = [];
            let enumerator = services.get("windowMediator").getEnumerator("navigator:browser");
            while (enumerator.hasMoreElements())
                windows.push(enumerator.getNext());

            return windows;
        }
    };
    //}}}
})(); //}}}

window.liberator = liberator;

// FIXME: Ugly, etc.
window.addEventListener("liberatorHelpLink", function (event) {
        let elem = event.target;

        if (/^(option|mapping|command)$/.test(elem.className))
            var tag = elem.textContent.replace(/\s.*/, "");
        if (/^(mapping|command)$/.test(elem.className))
            tag = tag.replace(/^\d+/, "");
        if (elem.className == "command")
            tag = tag.replace(/\[.*?\]/g, "").replace(/!$/, "");

        if (tag)
            var page = liberator.findHelp(tag);

        if (page)
        {
            elem.href = "chrome://liberator/locale/" + page;
            if (buffer.URL.replace(/#.*/, "") == elem.href.replace(/#.*/, "")) // XXX
                setTimeout(function () { content.postMessage("fragmentChange", "*"); }, 0);
        }
    }, true, true);

// called when the chrome is fully loaded and before the main window is shown
window.addEventListener("load",   liberator.startup,  false);
window.addEventListener("unload", liberator.shutdown, false);

// vim: set fdm=marker sw=4 ts=4 et:<|MERGE_RESOLUTION|>--- conflicted
+++ resolved
@@ -1295,13 +1295,9 @@
             // make sourcing asynchronous, otherwise commands that open new tabs won't work
             setTimeout(function () {
 
-<<<<<<< HEAD
                 let extensionName = config.name.toUpperCase();
                 let init = services.get("environment").get(extensionName + "_INIT");
-=======
-                let init = services.get("environment").get(config.name.toUpperCase() + "_INIT");
                 let rcFile = io.getRCFile("~");
->>>>>>> 264b33b6
 
                 if (init)
                     liberator.execute(init);
