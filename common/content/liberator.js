/***** BEGIN LICENSE BLOCK ***** {{{
Version: MPL 1.1/GPL 2.0/LGPL 2.1

The contents of this file are subject to the Mozilla Public License Version
1.1 (the "License"); you may not use this file except in compliance with
the License. You may obtain a copy of the License at
http://www.mozilla.org/MPL/

Software distributed under the License is distributed on an "AS IS" basis,
WITHOUT WARRANTY OF ANY KIND, either express or implied. See the License
for the specific language governing rights and limitations under the
License.

(c) 2006-2008: Martin Stubenschrott <stubenschrott@gmx.net>

Alternatively, the contents of this file may be used under the terms of
either the GNU General Public License Version 2 or later (the "GPL"), or
the GNU Lesser General Public License Version 2.1 or later (the "LGPL"),
in which case the provisions of the GPL or the LGPL are applicable instead
of those above. If you wish to allow use of your version of this file only
under the terms of either the GPL or the LGPL, and not to allow others to
use your version of this file under the terms of the MPL, indicate your
decision by deleting the provisions above and replace them with the notice
and other provisions required by the GPL or the LGPL. If you do not delete
the provisions above, a recipient may use your version of this file under
the terms of any one of the MPL, the GPL or the LGPL.
}}} ***** END LICENSE BLOCK *****/

/** @scope modules */

const Cc = Components.classes;
const Ci = Components.interfaces;
const Cr = Components.results;
const Cu = Components.utils;

Cu.import("resource://gre/modules/XPCOMUtils.jsm");

const plugins = {};
plugins.__proto__ = modules;

const EVAL_ERROR = "__liberator_eval_error";
const EVAL_RESULT = "__liberator_eval_result";
const EVAL_STRING = "__liberator_eval_string";
const userContext = {
    __proto__: modules
};

const liberator = (function () //{{{
{
    ////////////////////////////////////////////////////////////////////////////////
    ////////////////////// PRIVATE SECTION /////////////////////////////////////////
    /////////////////////////////////////////////////////////////////////////////{{{

    function Runnable(self, func, args)
    {
        this.self = self;
        this.func = func;
        this.args = args;
    }
    Runnable.prototype = {
        QueryInterface: XPCOMUtils.generateQI([Ci.nsIRunnable]),
        run: function () { this.func.apply(this.self, this.args); }
    };

    var callbacks = [];
    var observers = [];
    function registerObserver(type, callback)
    {
        observers.push([type, callback]);
    }

    let nError = 0;
    function loadModule(name, func)
    {
        let message = "Loading module " + name + "...";
        try
        {
            liberator.log(message, 0);
            liberator.dump(message);
            modules[name] = func();
            liberator.triggerObserver("load_" + name, name);
        }
        catch (e)
        {
            if (nError++ == 0)
                window.toJavaScriptConsole();
            liberator.reportError(e);
        }
    }

    // Only general options are added here, which are valid for all vimperator like extensions
    registerObserver("load_options", function ()
    {
        options.add(["errorbells", "eb"],
            "Ring the bell when an error message is displayed",
            "boolean", false);

        options.add(["exrc", "ex"],
            "Allow reading of an RC file in the current directory",
            "boolean", false);

        const groups = {
            config: {
                opts: config.guioptions,
                setter: function (opts)
                {
                    for (let [opt, [,ids]] in Iterator(this.opts))
                    {
                        ids.map(function (id) document.getElementById(id))
                           .forEach(function (elem)
                        {
                            if (elem)
                                elem.collapsed = (opts.indexOf(opt) == -1);
                        });
                    }
                }
            },
            scroll: {
                opts: { r: ["Right Scrollbar", "vertical"], l: ["Left Scrollbar", "vertical"], b: ["Bottom Scrollbar", "horizontal"] },
                setter: function (opts)
                {
                    let dir = ["horizontal", "vertical"].filter(function (dir) !Array.some(opts, function (o) this.opts[o] && this.opts[o][1] == dir, this), this);
                    let class = dir.map(function (dir) "html|html > xul|scrollbar[orient=" + dir + "]");

                    if (class.length)
                        styles.addSheet(true, "scrollbar", "*", class.join(", ") + " { visibility: collapse !important; }");
                    else
                        styles.removeSheet(true, "scrollbar");
                    options.safeSetPref("layout.scrollbar.side", opts.indexOf("l") >= 0 ? 3 : 2);
                },
                validator: function (opts) (opts.indexOf("l") < 0 || opts.indexOf("r") < 0)
            },
            tab: {
                opts: {
                    n: ["Tab number", highlight.selector("TabNumber")],
                    N: ["Tab number over icon", highlight.selector("TabIconNumber")]
                },
                setter: function (opts)
                {
                    let classes = [v[1] for ([k, v] in Iterator(this.opts)) if (opts.indexOf(k) < 0)];
                    let css = classes.length ? classes.join(",") + "{ display: none; }" : "";
                    styles.addSheet(true, "taboptions", "chrome://*", css);
                    statusline.updateTabCount();
                }
            }
        };

        options.add(["guioptions", "go"],
            "Show or hide certain GUI elements like the menu or toolbar",
            "charlist", config.defaults.guioptions || "",
            {
                setter: function (value)
                {
                    for (let [,group] in Iterator(groups))
                        group.setter(value);
                    return value;
                },
                completer: function (filter)
                {
                    let opts = [v.opts for ([k, v] in Iterator(groups))];
                    opts = opts.map(function (opt) [[k, v[0]] for ([k, v] in Iterator(opt))]);
                    return util.Array.flatten(opts);
                },
                validator: function (val) Option.validateCompleter.call(this, val) &&
                        [v for ([k, v] in Iterator(groups))].every(function (g) !g.validator || g.validator(val))
            });

        options.add(["helpfile", "hf"],
            "Name of the main help file",
            "string", "intro.html");

        options.add(["loadplugins", "lpl"],
            "Load plugin scripts when starting up",
            "boolean", true);

        options.add(["verbose", "vbs"],
            "Define which info messages are displayed",
            "number", 1,
            { validator: function (value) value >= 0 && value <= 15 });

        options.add(["visualbell", "vb"],
            "Use visual bell instead of beeping on errors",
            "boolean", false,
            {
                setter: function (value)
                {
                    options.safeSetPref("accessibility.typeaheadfind.enablesound", !value);
                    return value;
                }
            });
    });

    registerObserver("load_mappings", function ()
    {
        mappings.add(modes.all, ["<F1>"],
            "Open help window",
            function () { liberator.help(); });

        if (liberator.has("session"))
        {
            mappings.add([modes.NORMAL], ["ZQ"],
                "Quit and don't save the session",
                function () { liberator.quit(false); });
        }

        mappings.add([modes.NORMAL], ["ZZ"],
            "Quit and save the session",
            function () { liberator.quit(true); });
    });

    registerObserver("load_commands", function ()
    {
        commands.add(["addo[ns]"],
            "Manage available Extensions and Themes",
            function ()
            {
                liberator.open("chrome://mozapps/content/extensions/extensions.xul",
                    (options["newtab"] && options.get("newtab").has("all", "addons"))
                        ? liberator.NEW_TAB: liberator.CURRENT_TAB);
            },
            { argCount: "0" });

        commands.add(["beep"],
            "Play a system beep",
            function () { liberator.beep(); },
            { argCount: "0" });

        commands.add(["dia[log]"],
            "Open a " + config.name + " dialog",
            function (args)
            {
                let arg = args[0];

                try
                {
                    // TODO: why are these sorts of properties arrays? --djk
                    let dialogs = config.dialogs;

                    for (let [,dialog] in Iterator(dialogs))
                    {
                        if (arg == dialog[0])
                        {
                            dialog[2]();
                            return;
                        }
                    }

                    liberator.echoerr("E475: Invalid argument: " + arg);
                }
                catch (e)
                {
                    liberator.echoerr("Error opening '" + arg + "': " + e);
                }
            },
            {
                argCount: "1",
                bang: true,
                completer: function (context, args) completion.dialog(context)
            });

        // TODO: move this
        function getMenuItems()
        {
            function addChildren(node, parent)
            {
                for (let [,item] in Iterator(node.childNodes))
                {
                    if (item.childNodes.length == 0 && item.localName == "menuitem"
                        && !/rdf:http:/.test(item.label)) // FIXME
                    {
                        item.fullMenuPath = parent + item.label;
                        items.push(item);
                    }
                    else
                    {
                        let path = parent;
                        if (item.localName == "menu")
                            path += item.label + ".";
                        addChildren(item, path);
                    }
                }
            }

            let items = [];
            addChildren(document.getElementById(config.guioptions["m"][1]), "");
            return items;
        }

        commands.add(["em[enu]"],
            "Execute the specified menu item from the command line",
            function (args)
            {
                let arg = args.literalArg;
                let items = getMenuItems();

                if (!items.some(function (i) i.fullMenuPath == arg))
                {
                    liberator.echoerr("E334: Menu not found: " + arg);
                    return;
                }

                for (let [,item] in Iterator(items))
                {
                    if (item.fullMenuPath == arg)
                        item.doCommand();
                }
            },
            {
                argCount: "1",
                // TODO: add this as a standard menu completion function
                completer: function (context)
                {
                    context.title = ["Menu Path", "Label"];
                    context.keys = { text: "fullMenuPath", description: "label" };
                    context.completions = getMenuItems();
                },
                literal: 0
            });

        commands.add(["exe[cute]"],
            "Execute the argument as an Ex command",
            // FIXME: this should evaluate each arg separately then join
            // with " " before executing.
            // E.g. :execute "source" io.getRCFile().path
            // Need to fix commands.parseArgs which currently strips the quotes
            // from quoted args
            function (args)
            {
                try
                {
                    let cmd = liberator.eval(args.string);
                    liberator.execute(cmd);
                }
                catch (e)
                {
                    liberator.echoerr(e);
                    return;
                }
            });

        commands.add(["exu[sage]"],
            "List all Ex commands with a short description",
            function (args) { showHelpIndex("ex-cmd-index", commands, args.bang); },
            {
                argCount: "0",
                bang: true
            });

        commands.add(["h[elp]"],
            "Display help",
            function (args)
            {
                if (args.bang)
                {
                    liberator.echoerr("E478: Don't panic!");
                    return;
                }

                liberator.help(args.literalArg);
            },
            {
                argCount: "?",
                bang: true,
                completer: function (context) completion.help(context),
                literal: 0
            });

        commands.add(["javas[cript]", "js"],
            "Run a JavaScript command through eval()",
            function (args)
            {
                if (args.bang) // open javascript console
                {
                    liberator.open("chrome://global/content/console.xul",
                        (options["newtab"] && options.get("newtab").has("all", "javascript"))
                            ? liberator.NEW_TAB : liberator.CURRENT_TAB);
                }
                else
                {
                    try
                    {
                        liberator.eval(args.string);
                    }
                    catch (e)
                    {
                        liberator.echoerr(e);
                    }
                }
            },
            {
                bang: true,
                completer: function (context) completion.javascript(context),
                hereDoc: true,
                literal: 0
            });

        commands.add(["loadplugins", "lpl"],
            "Load all plugins immediately",
            function () { liberator.loadPlugins(); },
            { argCount: "0" });

        commands.add(["norm[al]"],
            "Execute Normal mode commands",
            function (args) { events.feedkeys(args.string, args.bang); },
            {
                argCount: "+",
                bang: true
            });

        commands.add(["optionu[sage]"],
            "List all options with a short description",
            function (args) { showHelpIndex("option-index", options, args.bang); },
            {
                argCount: "0",
                bang: true
            });

        commands.add(["q[uit]"],
            liberator.has("tabs") ? "Quit current tab" : "Quit application",
            function (args)
            {
                if (liberator.has("tabs"))
                    tabs.remove(getBrowser().mCurrentTab, 1, false, 1);
                else
                    liberator.quit(false, args.bang);
            },
            {
                argCount: "0",
                bang: true
            });

        commands.add(["res[tart]"],
            "Force " + config.name + " to restart",
            function () { liberator.restart(); },
            { argCount: "0" });

        commands.add(["time"],
            "Profile a piece of code or run a command multiple times",
            function (args)
            {
                let count = args.count;
                let special = args.bang;
                args = args.string;

                if (args[0] == ":")
                    var method = function () liberator.execute(args);
                else
                    method = liberator.eval("(function () {" + args + "})");

                try
                {
                    if (count > 1)
                    {
                        let each, eachUnits, totalUnits;
                        let total = 0;

                        for (let i in util.interruptableRange(0, count, 500))
                        {
                            let now = Date.now();
                            method();
                            total += Date.now() - now;
                        }

                        if (special)
                            return;

                        if (total / count >= 100)
                        {
                            each = total / 1000.0 / count;
                            eachUnits = "sec";
                        }
                        else
                        {
                            each = total / count;
                            eachUnits = "msec";
                        }

                        if (total >= 100)
                        {
                            total = total / 1000.0;
                            totalUnits = "sec";
                        }
                        else
                        {
                            totalUnits = "msec";
                        }

                        let str = template.commandOutput(
                                <table>
                                    <tr highlight="Title" align="left">
                                        <th colspan="3">Code execution summary</th>
                                    </tr>
                                    <tr><td>&#xa0;&#xa0;Executed:</td><td align="right"><span class="times-executed">{count}</span></td><td>times</td></tr>
                                    <tr><td>&#xa0;&#xa0;Average time:</td><td align="right"><span class="time-average">{each.toFixed(2)}</span></td><td>{eachUnits}</td></tr>
                                    <tr><td>&#xa0;&#xa0;Total time:</td><td align="right"><span class="time-total">{total.toFixed(2)}</span></td><td>{totalUnits}</td></tr>
                                </table>);
                        commandline.echo(str, commandline.HL_NORMAL, commandline.FORCE_MULTILINE);
                    }
                    else
                    {
                        let beforeTime = Date.now();
                        method();

                        if (special)
                            return;

                        let afterTime = Date.now();

                        if (afterTime - beforeTime >= 100)
                            liberator.echo("Total time: " + ((afterTime - beforeTime) / 1000.0).toFixed(2) + " sec");
                        else
                            liberator.echo("Total time: " + (afterTime - beforeTime) + " msec");
                    }
                }
                catch (e)
                {
                    liberator.echoerr(e);
                }
            },
            {
                argCount: "+",
                bang: true,
                completer: function (context)
                {
                    if (/^:/.test(context.filter))
                        return completion.ex(context);
                    else
                        return completion.javascript(context);
                },
                count: true,
                literal: 0
            });

        commands.add(["ve[rsion]"],
            "Show version information",
            function (args)
            {
                if (args.bang)
                    liberator.open("about:");
                else
                    liberator.echo(template.commandOutput(<>{config.name} {liberator.version} running on:<br/>{navigator.userAgent}</>));
            },
            {
                argCount: "0",
                bang: true
            });

        commands.add(["viu[sage]"],
            "List all mappings with a short description",
            function (args) { showHelpIndex("normal-index", mappings, args.bang); },
            {
                argCount: "0",
                bang: true
            });
    });

    // initially hide all GUI, it is later restored unless the user has :set go= or something
    // similar in his config
    function hideGUI()
    {
        let guioptions = config.guioptions;
        for (let option in guioptions)
        {
            guioptions[option].forEach(function (elem) {
                try
                {
                    document.getElementById(elem).collapsed = true;
                }
                catch (e) {}
            });
        }
    }

    // return the platform normalised to Vim values
    function getPlatformFeature()
    {
        let platform = navigator.platform;

        return /^Mac/.test(platform) ? "MacUnix" : platform == "Win32" ? "Win32" : "Unix";
    }

    // show a usage index either in the MOW or as a full help page
    function showHelpIndex(tag, items, inMow)
    {
        if (inMow)
            liberator.echo(template.usage(items), commandline.FORCE_MULTILINE);
        else
            liberator.help(tag);
    }

    /////////////////////////////////////////////////////////////////////////////}}}
    ////////////////////// PUBLIC SECTION //////////////////////////////////////////
    /////////////////////////////////////////////////////////////////////////////{{{

    return {

        modules: modules,

        get mode()      modes.main,
        set mode(value) modes.main = value,

        // Global constants
        CURRENT_TAB: 1,
        NEW_TAB: 2,
        NEW_BACKGROUND_TAB: 3,
        NEW_WINDOW: 4,

        forceNewTab: false,

        // ###VERSION### and ###DATE### are replaced by the Makefile
        version: "###VERSION### (created: ###DATE###)",

        // TODO: move to events.js?
        input: {
            buffer: "",                // partial command storage
            pendingMotionMap: null,    // e.g. "d{motion}" if we wait for a motion of the "d" command
            pendingArgMap: null,       // pending map storage for commands like m{a-z}
            count: -1                  // parsed count from the input buffer
        },

        // @param type can be:
        //  "submit": when the user pressed enter in the command line
        //  "change"
        //  "cancel"
        //  "complete"
        //  TODO: "zoom": if the zoom value of the current buffer changed
        //  TODO: move to ui.js?
        registerCallback: function (type, mode, func)
        {
            // TODO: check if callback is already registered
            callbacks.push([type, mode, func]);
        },

        triggerCallback: function (type, mode, data)
        {
            // liberator.dump("type: " + type + " mode: " + mode + "data: " + data + "\n");
            for (let i = 0; i < callbacks.length; i++)
            {
                let [thistype, thismode, thisfunc] = callbacks[i];
                if (mode == thismode && type == thistype)
                    return thisfunc.call(this, data);
            }
            return false;
        },

        registerObserver: registerObserver,

        unregisterObserver: function (type, callback)
        {
            observers = observers.filter(function ([t, c]) t != type || c != callback);
        },

        triggerObserver: function (type)
        {
            for (let [,[thistype, callback]] in Iterator(observers))
            {
                if (thistype == type)
                    callback.apply(null, Array.slice(arguments, 1));
            }
        },

        beep: function ()
        {
            // FIXME: popups clear the command-line
            if (options["visualbell"])
            {
                // flash the visual bell
                let popup = document.getElementById("liberator-visualbell");
                let win = config.visualbellWindow;
                let rect = win.getBoundingClientRect();
                let width = rect.right - rect.left;
                let height = rect.bottom - rect.top;

                // NOTE: this doesn't seem to work in FF3 with full box dimensions
                popup.openPopup(win, "overlap", 1, 1, false, false);
                popup.sizeTo(width - 2, height - 2);
                setTimeout(function () { popup.hidePopup(); }, 20);
            }
            else
            {
                let soundService = Cc["@mozilla.org/sound;1"].getService(Ci.nsISound);
                soundService.beep();
            }
            return false; // so you can do: if (...) return liberator.beep();
        },

        newThread: function () service["threadManager"].newThread(0),

        callAsync: function (thread, self, func)
        {
            hread = thread || service["threadManager"].newThread(0);
            thread.dispatch(new Runnable(self, func, Array.slice(arguments, 2)), thread.DISPATCH_NORMAL);
        },

        // be sure to call GUI related methods like alert() or dump() ONLY in the main thread
        callFunctionInThread: function (thread, func)
        {
            thread = thread || service["threadManager"].newThread(0);

            // DISPATCH_SYNC is necessary, otherwise strange things will happen
            thread.dispatch(new Runnable(null, func, Array.slice(arguments, 2)), thread.DISPATCH_SYNC);
        },

        // NOTE: "browser.dom.window.dump.enabled" preference needs to be set
        dump: function (message)
        {
            if (typeof message == "object")
                message = util.objectToString(message);
            else
                message += "\n";
            window.dump(("config" in modules && config.name.toLowerCase()) + ": " + message);
        },

        dumpStack: function (msg, frames)
        {
            let stack = Error().stack.replace(/(?:.*\n){2}/, "");
            if (frames != null)
                [stack] = stack.match(RegExp("(?:.*\n){0," + frames + "}"));
            liberator.dump((msg || "Stack") + "\n" + stack);
        },

        echo: function (str, flags)
        {
            commandline.echo(str, commandline.HL_NORMAL, flags);
        },

        // TODO: Vim replaces unprintable characters in echoerr/echomsg
        echoerr: function (str, flags)
        {
            flags |= commandline.APPEND_TO_MESSAGES;

            if (typeof str == "object" && "echoerr" in str)
                str = str.echoerr;
            else if (str instanceof Error)
                str = str.fileName + ":" + str.lineNumber + ": " + str;

            if (options["errorbells"])
                liberator.beep();

            commandline.echo(str, commandline.HL_ERRORMSG, flags);
        },

        // TODO: add proper level constants
        echomsg: function (str, verbosity, flags)
        {
            // TODO: is there a reason for this? --djk
            // yes, it doesn't show the MOW on startup if you have e.g. some qmarks in your vimperatorrc.
            // Feel free to add another flag like DONT_OPEN_MULTILINE if really needed --mst
            //
            // But it's _supposed_ to show the MOW on startup when there are
            // messages, surely?  As far as I'm concerned it essentially works
            // exactly as it should with the DISALLOW_MULTILINE flag removed.
            // Sending N messages to the command-line in a row and having them
            // overwrite each other is completely broken. I also think many of
            // those messages like "Added quick mark" are plain silly but if
            // you don't like them you can set verbose=0, or use :silent when
            // someone adds it. I reckon another flag and 'class' of messages
            // is just going to unnecessarily complicate things. --djk
            flags |= commandline.APPEND_TO_MESSAGES | commandline.DISALLOW_MULTILINE;

            if (verbosity == null)
                verbosity = 0; // verbosity level is exclusionary

            if (options["verbose"] >= verbosity)
                commandline.echo(str, commandline.HL_INFOMSG, flags);
        },

        loadScript: function (uri, context)
        {
            service["subscriptLoader"].loadSubScript(uri, context);
        },

        eval: function (str, context)
        {
            try
            {
                if (!context)
                    context = userContext;
                context[EVAL_ERROR] = null;
                context[EVAL_STRING] = str;
                context[EVAL_RESULT] = null;
                this.loadScript("chrome://liberator/content/eval.js", context);
                if (context[EVAL_ERROR])
                {
                    try
                    {
                        context[EVAL_ERROR].fileName = io.sourcing.file;
                        context[EVAL_ERROR].lineNumber += io.sourcing.line;
                    }
                    catch (e) {}
                    throw context[EVAL_ERROR];
                }
                return context[EVAL_RESULT];
            }
            finally
            {
                delete context[EVAL_ERROR];
                delete context[EVAL_RESULT];
                delete context[EVAL_STRING];
            }
        },

        // partial sixth level expression evaluation
        // TODO: what is that really needed for, and where could it be used?
        //       Or should it be removed? (c) Viktor
        //       Better name?  See other liberator.eval()
        //       I agree, the name is confusing, and so is the
        //           description --Kris
        evalExpression: function (string)
        {
            string = string.toString().replace(/^\s*/, "").replace(/\s*$/, "");
            let matches = string.match(/^&(\w+)/);

            if (matches)
            {
                let opt = this.options.get(matches[1]);

                if (!opt)
                {
                    this.echoerr("E113: Unknown option: " + matches[1]);
                    return;
                }

                let type = opt.type;
                let value = opt.getter();

                if (type != "boolean" && type != "number")
                    value = value.toString();

                return value;
            }

            // String
            else if (matches = string.match(/^(['"])([^\1]*?[^\\]?)\1/))
            {
                if (matches)
                {
                    return matches[2].toString();
                }
                else
                {
                    this.echoerr("E115: Missing quote: " + string);
                    return;
                }
            }

            // Number
            else if (matches = string.match(/^(\d+)$/))
            {
                return parseInt(match[1], 10);
            }

            let reference = this.variableReference(string);

            if (!reference[0])
                this.echoerr("E121: Undefined variable: " + string);
            else
                return reference[0][reference[1]];

            return;
        },

        // Execute an Ex command like str=":zoom 300"
        execute: function (str, modifiers)
        {
            // skip comments and blank lines
            if (/^\s*("|$)/.test(str))
                return;

            modifiers = modifiers || {};

            let err = null;
            let [count, cmd, special, args] = commands.parseCommand(str.replace(/^'(.*)'$/, "$1"));
            let command = commands.get(cmd);

            if (command === null)
            {
                err = "E492: Not a " + config.name.toLowerCase() + " command: " + str;
                liberator.focusContent();
            }
            else if (command.action === null)
            {
                err = "E666: Internal error: command.action === null"; // TODO: need to perform this test? -- djk
            }
            else if (count != -1 && !command.count)
            {
                err = "E481: No range allowed";
            }
            else if (special && !command.bang)
            {
                err = "E477: No ! allowed";
            }

            if (err)
                return liberator.echoerr(err);
            commandline.command = str.replace(/^\s*:\s*/, "");
            command.execute(args, special, count, modifiers);
        },

        // after pressing Escape, put focus on a non-input field of the browser document
        // if clearFocusedElement, also blur a focused link
        focusContent: function (clearFocusedElement)
        {
            if (window != service["windowWatcher"].activeWindow)
                return;

            let elem = config.mainWidget || window.content;
            // TODO: make more generic
            try
            {
                if (this.has("mail") && !config.isComposeWindow)
                {
                    let i = gDBView.selection.currentIndex;
                    if (i == -1 && gDBView.rowCount >= 0)
                        i = 0;
                    gDBView.selection.select(i);
                }
                else if (this.has("tabs"))
                {
                    let frame = tabs.localStore.focusedFrame;
                    if (frame && frame.top == window.content)
                        elem = frame;
                }
            }
            catch (e) {}
            if (clearFocusedElement && document.commandDispatcher.focusedElement)
                document.commandDispatcher.focusedElement.blur();
            if (elem && (elem != document.commandDispatcher.focusedElement))
                elem.focus();
        },

        // does this liberator extension have a certain feature?
        has: function (feature) config.features.indexOf(feature) >= 0,

        hasExtension: function (name)
        {
            let extensions = service["extensionManager"].getItemList(Ci.nsIUpdateItem.TYPE_EXTENSION, {});

            return extensions.some(function (e) e.name == name);
        },

        findHelp: function (topic)
        {
            let items = completion.runCompleter("help", topic);
            let partialMatch = null;

            function format(item) item[1] + "#" + encodeURIComponent(item[0]);

            for (let [i, item] in Iterator(items))
            {
                if (item[0] == topic)
                    return format(item);
                else if (partialMatch == -1 && item[0].indexOf(topic) > -1)
                {
                    partialMatch = item;
                }
            }

            if (partialMatch)
                return format(partialMatch);
            return null;
        },

        help: function (topic)
        {
            let where = (options["newtab"] && options.get("newtab").has("all", "help"))
                            ? liberator.NEW_TAB : liberator.CURRENT_TAB;

            if (!topic)
            {
                let helpFile = options["helpfile"];

                if (config.helpFiles.indexOf(helpFile) != -1)
                    liberator.open("chrome://liberator/locale/" + helpFile, where);
                else
                    liberator.echomsg("Sorry, help file " + helpFile.quote() + " not found");
                return;
            }

<<<<<<< HEAD
            function jumpToTag(file, tag)
            {
                liberator.open("chrome://liberator/locale/" + file, where);
                // TODO: it would be better to wait for pageLoad
                setTimeout(function () {
                    let elem = buffer.evaluateXPath('//*[@class="tag" and text()="' + tag + '"]').snapshotItem(0);
                    if (elem)
                        buffer.scrollTo(0, elem.getBoundingClientRect().top - 10); // 10px context
                    else
                        liberator.dump('no element: ' + '@class="tag" and text()="' + tag + '"\n' );
                }, 500);
            }

            let items = completion.runCompleter("help", topic);
            let partialMatch = -1;
=======
            let page = this.findHelp(topic);
            if (page == null)
                return liberator.echoerr("E149: Sorry, no help for " + topic);
>>>>>>> fbb1f33f

            liberator.open("chrome://liberator/locale/" + page, where);
            if (where == this.CURRENT_TAB)
                content.postMessage("fragmentChange", "*");
        },

        globalVariables: {},

        loadModule: function (name, func) { loadModule(name, func); },

        loadPlugins: function ()
        {
            // FIXME: largely duplicated for loading macros
            try
            {
                let dirs = io.getRuntimeDirectories("plugin");

                if (dirs.length == 0)
                {
                    liberator.log("No user plugin directory found", 3);
                    return;
                }
                for (let [,dir] in Iterator(dirs))
                {
                    // TODO: search plugins/**/* for plugins
                    liberator.echomsg('Searching for "plugin/*.{js,vimp}" in ' + dir.path.quote(), 2);

                    liberator.log("Sourcing plugin directory: " + dir.path + "...", 3);

                    let files = io.readDirectory(dir.path, true);

                    files.forEach(function (file) {
                        if (!file.isDirectory() && /\.(js|vimp)$/i.test(file.path) && !(file.path in liberator.pluginFiles))
                        {
                            try
                            {
                                io.source(file.path, false);
                                liberator.pluginFiles[file.path] = true;
                            }
                            catch (e)
                            {
                                liberator.reportError(e);
                            }
                        }
                    });
                }
            }
            catch (e)
            {
                // thrown if directory does not exist
                liberator.log("Error sourcing plugin directory: " + e, 9);
            }
        },

        // logs a message to the javascript error console
        // if msg is an object, it is beautified
        // TODO: add proper level constants
        log: function (msg, level)
        {
            let verbose = 0;
            if (level == undefined)
                level = 1;

            // options does not exist at the very beginning
            if (modules.options)
                verbose = options.getPref("extensions.liberator.loglevel", 0);

            if (level > verbose)
                return;

            if (typeof msg == "object")
                msg = util.objectToString(msg, false);

            service["console"].logStringMessage(config.name.toLowerCase() + ": " + msg);
        },

        // open one or more URLs
        //
        // @param urls: either a string or an array of urls
        //              The array can look like this:
        //              ["url1", "url2", "url3", ...] or:
        //              [["url1", postdata1], ["url2", postdata2], ...]
        // @param where: if ommited, CURRENT_TAB is assumed
        //                  but NEW_TAB is set when liberator.forceNewTab is true.
        // @param force: Don't prompt whether to open more than 20 tabs.
        // @returns true when load was initiated, or false on error
        open: function (urls, where, force)
        {
            // convert the string to an array of converted URLs
            // -> see util.stringToURLArray for more details
            if (typeof urls == "string")
                urls = util.stringToURLArray(urls);

            if (urls.length > 20 && !force)
            {
                commandline.input("This will open " + urls.length + " new tabs. Would you like to continue? (yes/[no]) ",
                    function (resp) {
                        if (resp && resp.match(/^y(es)?$/i))
                            liberator.open(urls, where, true);
                    });
                return true;
            }

            if (urls.length == 0)
                return false;

            function open(urls, where)
            {
                let url = Array.concat(urls)[0];
                let postdata = Array.concat(urls)[1];

                // decide where to load the first url
                switch (where)
                {
                    case liberator.CURRENT_TAB:
                        getBrowser().loadURIWithFlags(url, Ci.nsIWebNavigation.LOAD_FLAGS_NONE, null, null, postdata);
                        break;

                    case liberator.NEW_BACKGROUND_TAB:
                    case liberator.NEW_TAB:
                        if (!liberator.has("tabs"))
                            return open(urls, liberator.NEW_WINDOW);

                        let tab = getBrowser().addTab(url, null, null, postdata);

                        if (where == liberator.NEW_TAB)
                            getBrowser().selectedTab = tab;
                        break;

                    case liberator.NEW_WINDOW:
                        window.open();
                        service["windowMediator"].getMostRecentWindow("navigator:browser")
                                                 .loadURI(url, null, postdata);
                        break;

                    default:
                        liberator.echoerr("Exxx: Invalid 'where' directive in liberator.open(...)");
                        return false;
                }
            }

            if (liberator.forceNewTab)
                where = liberator.NEW_TAB;
            else if (!where)
                where = liberator.CURRENT_TAB;

            for (let [i, url] in Iterator(urls))
            {
                open(url, where);
                where = liberator.NEW_BACKGROUND_TAB;
            }

            return true;
        },

        pluginFiles: {},

        // namespace for plugins/scripts. Actually (only) the active plugin must/can set a
        // v.plugins.mode = <str> string to show on v.modes.CUSTOM
        // v.plugins.stop = <func> hooked on a v.modes.reset()
        // v.plugins.onEvent = <func> function triggered, on keypresses (unless <esc>) (see events.js)
        plugins: plugins,

        // quit liberator, no matter how many tabs/windows are open
        quit: function (saveSession, force)
        {
            // TODO: Use safeSetPref?
            if (saveSession)
                options.setPref("browser.startup.page", 3); // start with saved session
            else
                options.setPref("browser.startup.page", 1); // start with default homepage session

            if (force)
                service["appStartup"].quit(Ci.nsIAppStartup.eForceQuit);
            else
                window.goQuitApplication();
        },

        reportError: function (error)
        {
            if (Cu.reportError)
                Cu.reportError(error);
            try
            {
                let obj = {
                    toString: function () error.toString(),
                    stack: <>{error.stack.replace(/^/mg, "\t")}</>
                };
                for (let [k, v] in Iterator(error))
                {
                    if (!(k in obj))
                        obj[k] = v;
                }
                liberator.dump(obj);
                liberator.dump("");
            }
            catch (e) {}
        },

        restart: function ()
        {
            // notify all windows that an application quit has been requested.
            var cancelQuit = Cc["@mozilla.org/supports-PRBool;1"].createInstance(Ci.nsISupportsPRBool);
            service["observer"].notifyObservers(cancelQuit, "quit-application-requested", null);

            // something aborted the quit process.
            if (cancelQuit.data)
                return;

            // notify all windows that an application quit has been granted.
            service["observer"].notifyObservers(null, "quit-application-granted", null);

            // enumerate all windows and call shutdown handlers
            let windows = service["windowMediator"].getEnumerator(null);
            while (windows.hasMoreElements())
            {
                let win = windows.getNext();
                if (("tryToClose" in win) && !win.tryToClose())
                    return;
            }
            service["appStartup"].quit(Ci.nsIAppStartup.eRestart | Ci.nsIAppStartup.eAttemptQuit);
        },

        // TODO: move to {muttator,vimperator,...}.js
        // this function is called when the chrome is ready
        startup: function ()
        {
            let start = Date.now();
            liberator.log("Initializing liberator object...", 0);

            config.features = config.features || [];
            config.features.push(getPlatformFeature());
            config.defaults = config.defaults || {};
            config.guioptions = config.guioptions || {};
            config.browserModes = config.browserModes || [modes.NORMAL];
            config.mailModes = config.mailModes || [modes.NORMAL];
            // TODO: suitable defaults?
            //config.mainWidget
            //config.mainWindowID
            //config.visualbellWindow
            //config.styleableChrome
            config.autocommands = config.autocommands || [];
            config.dialogs = config.dialogs || [];
            config.helpFiles = config.helpFiles || [];

            try
            {
                let infoPath = service.getFile();
                infoPath.initWithPath(IO.expandPath(IO.runtimePath.replace(/,.*/, "")));
                infoPath.append("info");
                infoPath.append(service["profile"].selectedProfile.name);
                storage.infoPath = infoPath;
            }
            catch (e)
            {
                liberator.reportError(e);
            }

            liberator.triggerObserver("load");

            // commands must always be the first module to be initialized
            loadModule("commands",     Commands);
            loadModule("options",      Options);
            loadModule("mappings",     Mappings);
            loadModule("buffer",       Buffer);
            loadModule("events",       Events);
            loadModule("commandline",  CommandLine);
            loadModule("statusline",   StatusLine);
            loadModule("editor",       Editor);
            loadModule("autocommands", AutoCommands);
            loadModule("io",           IO);
            loadModule("completion",   Completion);

            // add options/mappings/commands which are only valid in this particular extension
            if (config.init)
                config.init();

            liberator.log("All modules loaded", 3);

            // first time intro message
            const firstTime = "extensions." + config.name.toLowerCase() + ".firsttime";
            if (options.getPref(firstTime, true))
            {
                setTimeout(function () {
                    liberator.help();
                    options.setPref(firstTime, false);
                }, 1000);
            }

            // always start in normal mode
            modes.reset();

            // TODO: we should have some class where all this guioptions stuff fits well
            hideGUI();

            // finally, read a ~/.vimperatorrc and plugin/**.{vimp,js}
            // make sourcing asynchronous, otherwise commands that open new tabs won't work
            setTimeout(function () {

                let init = service["environment"].get(config.name.toUpperCase() + "_INIT");
                if (init)
                    liberator.execute(init);
                else
                {
                    let rcFile = io.getRCFile("~");

                    if (rcFile)
                        io.source(rcFile.path, true);
                    else
                        liberator.log("No user RC file found", 3);
                }

                if (options["exrc"])
                {
                    let localRCFile = io.getRCFile(io.getCurrentDirectory().path);
                    if (localRCFile)
                        io.source(localRCFile.path, true);
                }

                if (options["loadplugins"])
                    liberator.loadPlugins();

                // after sourcing the initialization files, this function will set
                // all gui options to their default values, if they have not been
                // set before by any rc file
                for (let option in options)
                {
                    if (option.setter)
                        option.value = option.value;
                }

                liberator.triggerObserver("enter", null);
                autocommands.trigger(config.name + "Enter", {});
            }, 0);

            statusline.update();

            liberator.dump("loaded in " + (Date.now() - start) + " ms");
            liberator.log(config.name + " fully initialized", 0);
        },

        shutdown: function ()
        {
            autocommands.trigger(config.name + "LeavePre", {});

            storage.saveAll();

            liberator.triggerObserver("shutdown", null);

            liberator.dump("All liberator modules destroyed\n");

            autocommands.trigger(config.name + "Leave", {});
        },

        sleep: function (delay)
        {
            let mainThread = service["threadManager"].mainThread;

            let end = Date.now() + delay;
            while (Date.now() < end)
                mainThread.processNextEvent(true);
            return true;
        },

        callInMainThread: function (callback, self)
        {
            let mainThread = service["threadManager"].mainThread;
            if (!service["threadManager"].isMainThread)
                mainThread.dispatch({ run: callback.call(self) }, mainThread.DISPATCH_NORMAL);
            else
                callback.call(self);
        },

        threadYield: function (flush, interruptable)
        {
            let mainThread = service["threadManager"].mainThread;
            liberator.interrupted = false;
            do
            {
                mainThread.processNextEvent(!flush);
                if (liberator.interrupted)
                    throw new Error("Interrupted");
            }
            while (flush && mainThread.hasPendingEvents());
        },

        variableReference: function (string)
        {
            if (!string)
                return [null, null, null];

            let matches = string.match(/^([bwtglsv]):(\w+)/);
            if (matches) // Variable
            {
                // Other variables should be implemented
                if (matches[1] == "g")
                {
                    if (matches[2] in this.globalVariables)
                        return [this.globalVariables, matches[2], matches[1]];
                    else
                        return [null, matches[2], matches[1]];
                }
            }
            else // Global variable
            {
                if (string in this.globalVariables)
                    return [this.globalVariables, string, "g"];
                else
                    return [null, string, "g"];
            }
        },

        get windows()
        {
            let windows = [];
            let enumerator = service["windowMediator"].getEnumerator("navigator:browser");
            while (enumerator.hasMoreElements())
                windows.push(enumerator.getNext());

            return windows;
        }
    };
    //}}}
})(); //}}}

window.liberator = liberator;

// called when the chrome is fully loaded and before the main window is shown
window.addEventListener("load",   liberator.startup,  false);
window.addEventListener("unload", liberator.shutdown, false);

// vim: set fdm=marker sw=4 ts=4 et:<|MERGE_RESOLUTION|>--- conflicted
+++ resolved
@@ -977,27 +977,9 @@
                 return;
             }
 
-<<<<<<< HEAD
-            function jumpToTag(file, tag)
-            {
-                liberator.open("chrome://liberator/locale/" + file, where);
-                // TODO: it would be better to wait for pageLoad
-                setTimeout(function () {
-                    let elem = buffer.evaluateXPath('//*[@class="tag" and text()="' + tag + '"]').snapshotItem(0);
-                    if (elem)
-                        buffer.scrollTo(0, elem.getBoundingClientRect().top - 10); // 10px context
-                    else
-                        liberator.dump('no element: ' + '@class="tag" and text()="' + tag + '"\n' );
-                }, 500);
-            }
-
-            let items = completion.runCompleter("help", topic);
-            let partialMatch = -1;
-=======
             let page = this.findHelp(topic);
             if (page == null)
                 return liberator.echoerr("E149: Sorry, no help for " + topic);
->>>>>>> fbb1f33f
 
             liberator.open("chrome://liberator/locale/" + page, where);
             if (where == this.CURRENT_TAB)
