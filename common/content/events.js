/***** BEGIN LICENSE BLOCK ***** {{{
Version: MPL 1.1/GPL 2.0/LGPL 2.1

The contents of this file are subject to the Mozilla Public License Version
1.1 (the "License"); you may not use this file except in compliance with
the License. You may obtain a copy of the License at
http://www.mozilla.org/MPL/

Software distributed under the License is distributed on an "AS IS" basis,
WITHOUT WARRANTY OF ANY KIND, either express or implied. See the License
for the specific language governing rights and limitations under the
License.

Copyright (c) 2006-2009 by Martin Stubenschrott <stubenschrott@vimperator.org>

Alternatively, the contents of this file may be used under the terms of
either the GNU General Public License Version 2 or later (the "GPL"), or
the GNU Lesser General Public License Version 2.1 or later (the "LGPL"),
in which case the provisions of the GPL or the LGPL are applicable instead
of those above. If you wish to allow use of your version of this file only
under the terms of either the GPL or the LGPL, and not to allow others to
use your version of this file under the terms of the MPL, indicate your
decision by deleting the provisions above and replace them with the notice
and other provisions required by the GPL or the LGPL. If you do not delete
the provisions above, a recipient may use your version of this file under
the terms of any one of the MPL, the GPL or the LGPL.
}}} ***** END LICENSE BLOCK *****/

/** @scope modules */

/**
 * @instance autocommands
 */
function AutoCommands() //{{{
{
    ////////////////////////////////////////////////////////////////////////////////
    ////////////////////// PRIVATE SECTION /////////////////////////////////////////
    /////////////////////////////////////////////////////////////////////////////{{{

    const AutoCommand = new Struct("event", "pattern", "command");
    var store = [];

    function matchAutoCmd(autoCmd, event, regex)
    {
        return (!event || autoCmd.event == event) && (!regex || autoCmd.pattern.source == regex);
    }

    /////////////////////////////////////////////////////////////////////////////}}}
    ////////////////////// OPTIONS /////////////////////////////////////////////////
    /////////////////////////////////////////////////////////////////////////////{{{

    options.add(["eventignore", "ei"],
        "List of autocommand event names which should be ignored",
        "stringlist", "",
        {
            completer: function () config.autocommands.concat([["all", "All events"]]),
            validator: Option.validateCompleter
        });

    options.add(["focuscontent", "fc"],
        "Try to stay in normal mode after loading a web page",
        "boolean", false);

    /////////////////////////////////////////////////////////////////////////////}}}
    ////////////////////// COMMANDS ////////////////////////////////////////////////
    /////////////////////////////////////////////////////////////////////////////{{{

    commands.add(["au[tocmd]"],
        "Execute commands automatically on events",
        function (args)
        {
            let [event, regex, cmd] = args;
            let events = null;

            if (event)
            {
                // NOTE: event can only be a comma separated list for |:au {event} {pat} {cmd}|
                let validEvents = config.autocommands.map(function (event) event[0]);
                validEvents.push("*");

                events = event.split(",");
                if (!events.every(function (event) validEvents.indexOf(event) >= 0))
                {
                    liberator.echoerr("E216: No such group or event: " + event);
                    return;
                }
            }

            if (cmd) // add new command, possibly removing all others with the same event/pattern
            {
                if (args.bang)
                    autocommands.remove(event, regex);
                autocommands.add(events, regex, cmd);
            }
            else
            {
                if (event == "*")
                    event = null;

                if (args.bang)
                {
                    // TODO: "*" only appears to work in Vim when there is a {group} specified
                    if (args[0] != "*" || regex)
                        autocommands.remove(event, regex); // remove all
                }
                else
                {
                    autocommands.list(event, regex);   // list all
                }
            }
        },
        {
            bang: true,
            completer: function (context) completion.autocmdEvent(context),
            literal: 2
        });

    // TODO: expand target to all buffers
    commands.add(["doauto[all]"],
        "Apply the autocommands matching the specified URL pattern to all buffers",
        function (args)
        {
            commands.get("doautocmd").action.call(this, args);
        },
        {
            completer: function (context) completion.autocmdEvent(context),
            literal: 0
        }
    );

    // TODO: restrict target to current buffer
    commands.add(["do[autocmd]"],
        "Apply the autocommands matching the specified URL pattern to the current buffer",
        function (args)
        {
            args = args.string;
            if (/^\s*$/.test(args))
            {
                liberator.echomsg("No matching autocommands");
                return;
            }

            let [, event, url] = args.match(/^(\S+)(?:\s+(\S+))?$/);
            url = url || buffer.URL;

            let validEvents = config.autocommands.map(function (e) e[0]);

            if (event == "*")
            {
                liberator.echoerr("E217: Can't execute autocommands for ALL events");
            }
            else if (validEvents.indexOf(event) == -1)
            {
                liberator.echoerr("E216: No such group or event: " + args);
            }
            else
            {
                // TODO: perhaps trigger could return the number of autocmds triggered
                // TODO: Perhaps this should take -args to pass to the command?
                if (!autocommands.get(event).some(function (c) c.pattern.test(url)))
                    liberator.echomsg("No matching autocommands");
                else
                    autocommands.trigger(event, { url: url });
            }
        },
        {
            completer: function (context) completion.autocmdEvent(context),
            literal: 0
        }
    );

    /////////////////////////////////////////////////////////////////////////////}}}
    ////////////////////// PUBLIC SECTION //////////////////////////////////////////
    /////////////////////////////////////////////////////////////////////////////{{{

    liberator.registerObserver("load_completion", function ()
    {
        completion.setFunctionCompleter(autocommands.get, [function () config.autocommands]);
    });

    return {

        __iterator__: function () util.Array.iterator(store),

        /**
         * Adds a new autocommand. <b>cmd</b> will be executed when one of the
         * specified <b>events</b> occurs and the URL of the applicable buffer
         * matches <b>regex</b>.
         *
         * @param {Array} events The array of event names for which this
         *     autocommand should be executed.
         * @param {string} regex The URL pattern to match against the buffer URL.
         * @param {string} cmd The Ex command to run.
         */
        add: function (events, regex, cmd)
        {
            if (typeof events == "string")
            {
                events = events.split(",");
                liberator.log("DEPRECATED: the events list arg to autocommands.add() should be an array of event names");
            }
            events.forEach(function (event) {
                store.push(new AutoCommand(event, RegExp(regex), cmd));
            });
        },

        /**
         * Returns all autocommands with a matching <b>event</b> and
         * <b>regex</b>.
         *
         * @param {string} event The event name filter.
         * @param {string} regex The URL pattern filter.
         * @returns {AutoCommand[]}
         */
        get: function (event, regex)
        {
            return store.filter(function (autoCmd) matchAutoCmd(autoCmd, event, regex));
        },

        /**
         * Deletes all autocommands with a matching <b>event</b> and
         * <b>regex</b>.
         *
         * @param {string} event The event name filter.
         * @param {string} regex The URL pattern filter.
         */
        remove: function (event, regex)
        {
            store = store.filter(function (autoCmd) !matchAutoCmd(autoCmd, event, regex));
        },

        /**
         * Lists all autocommands with a matching <b>event</b> and
         * <b>regex</b>.
         *
         * @param {string} event The event name filter.
         * @param {string} regex The URL pattern filter.
         */
        list: function (event, regex)
        {
            let cmds = {};

            // XXX
            store.forEach(function (autoCmd) {
                if (matchAutoCmd(autoCmd, event, regex))
                {
                    cmds[autoCmd.event] = cmds[autoCmd.event] || [];
                    cmds[autoCmd.event].push(autoCmd);
                }
            });

            let list = template.commandOutput(
                <table>
                    <tr highlight="Title">
                        <td colspan="2">----- Auto Commands -----</td>
                    </tr>
                    {
                        template.map(cmds, function ([event, items])
                        <tr highlight="Title">
                            <td colspan="2">{event}</td>
                        </tr>
                        +
                            template.map(items, function (item)
                            <tr>
                                <td>&#160;{item.pattern.source}</td>
                                <td>{item.command}</td>
                            </tr>))
                    }
                </table>);

            commandline.echo(list, commandline.HL_NORMAL, commandline.FORCE_MULTILINE);
        },

        /**
         * Triggers the execution of all autocommands registered for
         * <b>event</b>. A map of <b>args</b> is passed to each autocommand
         * when it is being executed.
         *
         * @param {string} event The event to fire.
         * @param {Object} args The args to pass to each autocommand.
         */
        trigger: function (event, args)
        {
            if (options.get("eventignore").has("all", event))
                return;

            let autoCmds = store.filter(function (autoCmd) autoCmd.event == event);

            liberator.echomsg("Executing " + event + " Auto commands for \"*\"", 8);

            let lastPattern = null;
            let url = args.url || "";

            for (let [,autoCmd] in Iterator(autoCmds))
            {
                if (autoCmd.pattern.test(url))
                {
                    if (!lastPattern || lastPattern.source != autoCmd.pattern.source)
                        liberator.echomsg("Executing " + event + " Auto commands for \"" + autoCmd.pattern.source + "\"", 8);

                    lastPattern = autoCmd.pattern;
                    liberator.echomsg("autocommand " + autoCmd.command, 9);

                    if (typeof autoCmd.command == "function")
                    {
                        try
                        {
                            autoCmd.command.call(autoCmd, args);
                        }
                        catch (e)
                        {
                            liberator.reportError(e);
                            liberator.echoerr(e);
                        }
                    }
                    else
                    {
                        liberator.execute(commands.replaceTokens(autoCmd.command, args), null, true);
                    }
                }
            }
        }
    };
    //}}}
}; //}}}

/**
 * @instance events
 */
function Events() //{{{
{
    ////////////////////////////////////////////////////////////////////////////////
    ////////////////////// PRIVATE SECTION /////////////////////////////////////////
    /////////////////////////////////////////////////////////////////////////////{{{

    const input = liberator.input;

    var fullscreen = window.fullScreen;

    var lastFocus = null;

    var inputBufferLength = 0; // count the number of keys in v.input.buffer (can be different from v.input.buffer.length)
    var skipMap = false; // while feeding the keys (stored in v.input.buffer | no map found) - ignore mappings

    var macros = storage.newMap("macros", true);

    var currentMacro = "";
    var lastMacro = "";

    try // not every extension has a getBrowser() method
    {
        let tabcontainer = getBrowser().mTabContainer;
        if (tabcontainer) // not every VIM-like extension has a tab container
        {
            tabcontainer.addEventListener("TabMove", function (event)
            {
                statusline.updateTabCount();
            }, false);
            tabcontainer.addEventListener("TabOpen", function (event)
            {
                statusline.updateTabCount();
            }, false);
            tabcontainer.addEventListener("TabClose", function (event)
            {
                statusline.updateTabCount();
            }, false);
            tabcontainer.addEventListener("TabSelect", function (event)
            {
                // TODO: is all of that necessary?
                modes.reset();
                statusline.updateTabCount();
                tabs.updateSelectionHistory();

                if (options["focuscontent"])
                    setTimeout(function () { liberator.focusContent(true); }, 10); // just make sure, that no widget has focus
            }, false);
        }

        getBrowser().addEventListener("DOMContentLoaded", onDOMContentLoaded, true);

        // this adds an event which is is called on each page load, even if the
        // page is loaded in a background tab
        getBrowser().addEventListener("load", onPageLoad, true);

        // called when the active document is scrolled
        getBrowser().addEventListener("scroll", function (event)
        {
            statusline.updateBufferPosition();
            modes.show();
        }, null);
    }
    catch (e) {}

//    getBrowser().addEventListener("submit", function (event)
//    {
//        // reset buffer loading state as early as possible, important for macros
//        buffer.loaded = 0;
//    }, null);

    /////////////////////////////////////////////////////////
    // track if a popup is open or the menubar is active
    var activeMenubar = false;
    function enterPopupMode(event)
    {
        if (event.originalTarget.localName == "tooltip" || event.originalTarget.id == "liberator-visualbell")
            return;

        modes.add(modes.MENU);
    }
    function exitPopupMode()
    {
        // gContextMenu is set to NULL by Firefox, when a context menu is closed
        if (typeof gContextMenu != "undefined" && gContextMenu == null && !activeMenubar)
            modes.remove(modes.MENU);
    }
    function enterMenuMode()
    {
        activeMenubar = true;
        modes.add(modes.MENU);
    }
    function exitMenuMode()
    {
        activeMenubar = false;
        modes.remove(modes.MENU);
    }
    window.addEventListener("popupshown", enterPopupMode, true);
    window.addEventListener("popuphidden", exitPopupMode, true);
    window.addEventListener("DOMMenuBarActive", enterMenuMode, true);
    window.addEventListener("DOMMenuBarInactive", exitMenuMode, true);
    window.addEventListener("resize", onResize, true);

    // window.document.addEventListener("DOMTitleChanged", function (event)
    // {
    //     liberator.log("titlechanged");
    // }, null);

    // NOTE: the order of ["Esc", "Escape"] or ["Escape", "Esc"]
    //       matters, so use that string as the first item, that you
    //       want to refer to within liberator's source code for
    //       comparisons like if (key == "<Esc>") { ... }
    var keyTable = [
        [ KeyEvent.DOM_VK_ESCAPE, ["Esc", "Escape"] ],
        [ KeyEvent.DOM_VK_LEFT_SHIFT, ["<"] ],
        [ KeyEvent.DOM_VK_RIGHT_SHIFT, [">"] ],
        [ KeyEvent.DOM_VK_RETURN, ["Return", "CR", "Enter"] ],
        [ KeyEvent.DOM_VK_TAB, ["Tab"] ],
        [ KeyEvent.DOM_VK_DELETE, ["Del"] ],
        [ KeyEvent.DOM_VK_BACK_SPACE, ["BS"] ],
        [ KeyEvent.DOM_VK_HOME, ["Home"] ],
        [ KeyEvent.DOM_VK_INSERT, ["Insert", "Ins"] ],
        [ KeyEvent.DOM_VK_END, ["End"] ],
        [ KeyEvent.DOM_VK_LEFT, ["Left"] ],
        [ KeyEvent.DOM_VK_RIGHT, ["Right"] ],
        [ KeyEvent.DOM_VK_UP, ["Up"] ],
        [ KeyEvent.DOM_VK_DOWN, ["Down"] ],
        [ KeyEvent.DOM_VK_PAGE_UP, ["PageUp"] ],
        [ KeyEvent.DOM_VK_PAGE_DOWN, ["PageDown"] ],
        [ KeyEvent.DOM_VK_F1, ["F1"] ],
        [ KeyEvent.DOM_VK_F2, ["F2"] ],
        [ KeyEvent.DOM_VK_F3, ["F3"] ],
        [ KeyEvent.DOM_VK_F4, ["F4"] ],
        [ KeyEvent.DOM_VK_F5, ["F5"] ],
        [ KeyEvent.DOM_VK_F6, ["F6"] ],
        [ KeyEvent.DOM_VK_F7, ["F7"] ],
        [ KeyEvent.DOM_VK_F8, ["F8"] ],
        [ KeyEvent.DOM_VK_F9, ["F9"] ],
        [ KeyEvent.DOM_VK_F10, ["F10"] ],
        [ KeyEvent.DOM_VK_F11, ["F11"] ],
        [ KeyEvent.DOM_VK_F12, ["F12"] ],
        [ KeyEvent.DOM_VK_F13, ["F13"] ],
        [ KeyEvent.DOM_VK_F14, ["F14"] ],
        [ KeyEvent.DOM_VK_F15, ["F15"] ],
        [ KeyEvent.DOM_VK_F16, ["F16"] ],
        [ KeyEvent.DOM_VK_F17, ["F17"] ],
        [ KeyEvent.DOM_VK_F18, ["F18"] ],
        [ KeyEvent.DOM_VK_F19, ["F19"] ],
        [ KeyEvent.DOM_VK_F20, ["F20"] ],
        [ KeyEvent.DOM_VK_F21, ["F21"] ],
        [ KeyEvent.DOM_VK_F22, ["F22"] ],
        [ KeyEvent.DOM_VK_F23, ["F23"] ],
        [ KeyEvent.DOM_VK_F24, ["F24"] ]
    ];

    function getKeyCode(str)
    {
        str = str.toLowerCase();

        for (let [,key] in Iterator(keyTable))
        {
            for (let [,name] in Iterator(key[1]))
            {
                // we don't store lowercase keys in the keyTable, because we
                // also need to get good looking strings for the reverse action
                if (name.toLowerCase() == str)
                    return key[0];
            }
        }

        return 0;
    }

    function isFormElemFocused()
    {
        let elem = window.document.commandDispatcher.focusedElement;
        if (elem == null)
            return false;

        try
        { // sometimes the elem doesn't have .localName
            let tagname = elem.localName.toLowerCase();
            let type = elem.type.toLowerCase();

            if ((tagname == "input" && (type != "image")) ||
                    tagname == "textarea" ||
                    //            tagName == "SELECT" ||
                    //            tagName == "BUTTON" ||
                    tagname == "isindex") // isindex is a deprecated one-line input box
                return true;
        }
        catch (e)
        {
            // FIXME: do nothing?
        }

        return false;
    }

    function triggerLoadAutocmd(name, doc)
    {
        let args = {
            url:   doc.location.href,
            title: doc.title
        };

        if (liberator.has("tabs"))
        {
            args.tab = tabs.getContentIndex(doc) + 1;
            args.doc = "tabs.getTab(" + (args.tab - 1) + ").linkedBrowser.contentDocument";
        }

        autocommands.trigger(name, args);
    }

    function onResize(event)
    {
        if (window.fullScreen != fullscreen)
        {
            fullscreen = window.fullScreen;
            liberator.triggerObserver("fullscreen", fullscreen);
            autocommands.trigger("Fullscreen", { state: fullscreen });
        }
    }

    function onDOMContentLoaded(event)
    {
        if (event.originalTarget instanceof HTMLDocument)
            triggerLoadAutocmd("DOMLoad", event.originalTarget);
    }

    // TODO: see what can be moved to onDOMContentLoaded()
    function onPageLoad(event)
    {
        if (event.originalTarget instanceof HTMLDocument)
        {
            let doc = event.originalTarget;
            // document is part of a frameset
            if (doc.defaultView.frameElement)
            {
                // hacky way to get rid of "Transfering data from ..." on sites with frames
                // when you click on a link inside a frameset, because asyncUpdateUI
                // is not triggered there (Firefox bug?)
                setTimeout(statusline.updateUrl, 10);
                return;
            }

            // code which should happen for all (also background) newly loaded tabs goes here:

            let url = doc.location.href;
            let title = doc.title;

            // mark the buffer as loaded, we can't use buffer.loaded
            // since that always refers to the current buffer, while doc can be
            // any buffer, even in a background tab
            doc.pageIsFullyLoaded = 1;

            // code which is only relevant if the page load is the current tab goes here:
            if (doc == getBrowser().contentDocument)
            {
                // we want to stay in command mode after a page has loaded
                // TODO: move somehwere else, as focusing can already happen earlier than on "load"
                if (options["focuscontent"])
                {
                    setTimeout(function () {
                        let focused = document.commandDispatcher.focusedElement;
                        if (focused && (focused.value !== undefined) && focused.value.length == 0)
                            focused.blur();
                    }, 100);
                }
            }
            else // background tab
            {
                liberator.echomsg("Background tab loaded: " + title || url, 3);
            }

            triggerLoadAutocmd("PageLoad", doc);
        }
    }

    function wrapListener(method)
    {
        return function (event)
        {
            try
            {
                self[method](event);
            }
            catch (e)
            {
                if (e.message == "Interrupted")
                    liberator.echoerr("Interrupted");
                else
                    liberator.echoerr("Processing " + event.type + " event: " + (e.echoerr || e));
                liberator.reportError(e);
            }
        };
    }

    // return true when load successful, or false otherwise
    function waitForPageLoaded() events.waitForPageLoad();

    // load all macros
    // setTimeout needed since io. is loaded after events.
    setTimeout(function () {
        try
        {
            let dirs = io.getRuntimeDirectories("macros");

            if (dirs.length > 0)
            {
                for (let [,dir] in Iterator(dirs))
                {
                    liberator.echomsg('Searching for "macros/*" in "' + dir.path + '"', 2);

                    liberator.log("Sourcing macros directory: " + dir.path + "...", 3);

                    let files = io.readDirectory(dir.path);

                    files.forEach(function (file) {
                        if (!file.exists() || file.isDirectory() ||
                            !file.isReadable() || !/^[\w_-]+(\.vimp)?$/i.test(file.leafName))
                                return;

                        let name = file.leafName.replace(/\.vimp$/i, "");
                        macros.set(name, io.readFile(file).split("\n")[0]);

                        liberator.log("Macro " + name + " added: " + macros.get(name), 5);
                    });
                }
            }
            else
            {
                liberator.log("No user macros directory found", 3);
            }
        }
        catch (e)
        {
            // thrown if directory does not exist
            liberator.log("Error sourcing macros directory: " + e, 9);
        }
    }, 100);

    /////////////////////////////////////////////////////////////////////////////}}}
    ////////////////////// MAPPINGS ////////////////////////////////////////////////
    /////////////////////////////////////////////////////////////////////////////{{{

    mappings.add(modes.all,
        ["<Esc>", "<C-[>"], "Focus content",
        function () { events.onEscape(); });

    // add the ":" mapping in all but insert mode mappings
    mappings.add([modes.NORMAL, modes.PLAYER, modes.VISUAL, modes.HINTS, modes.MESSAGE, modes.COMPOSE, modes.CARET, modes.TEXTAREA],
        [":"], "Enter command line mode",
        function () { commandline.open(":", "", modes.EX); });

    // focus events
    mappings.add([modes.NORMAL, modes.PLAYER, modes.VISUAL, modes.CARET],
        ["<Tab>"], "Advance keyboard focus",
        function () { document.commandDispatcher.advanceFocus(); });

<<<<<<< HEAD
    mappings.add([modes.NORMAL, modes.PLAYER,modes.VISUAL, modes.CARET, modes.INSERT, modes.TEXTAREA],
=======
    mappings.add([modes.NORMAL, modes.PLAYER, modes.VISUAL, modes.CARET, modes.INSERT, modes.TEXTAREA],
>>>>>>> 1ae692bd
        ["<S-Tab>"], "Rewind keyboard focus",
        function () { document.commandDispatcher.rewindFocus(); });

    mappings.add(modes.all,
        ["<C-z>"], "Temporarily ignore all " + config.name + " key bindings",
        function () { modes.passAllKeys = true; });

    mappings.add(modes.all,
        ["<C-v>"], "Pass through next key",
        function () { modes.passNextKey = true; });

    mappings.add(modes.all,
        ["<Nop>"], "Do nothing",
        function () { return; });

    // macros
    mappings.add([modes.NORMAL, modes.PLAYER, modes.MESSAGE],
        ["q"], "Record a key sequence into a macro",
        function (arg) { events.startRecording(arg); },
        { flags: Mappings.flags.ARGUMENT });

    mappings.add([modes.NORMAL, modes.PLAYER, modes.MESSAGE],
        ["@"], "Play a macro",
        function (count, arg)
        {
            if (count < 1) count = 1;
            while (count-- && events.playMacro(arg))
                ;
        },
        { flags: Mappings.flags.ARGUMENT | Mappings.flags.COUNT });

    /////////////////////////////////////////////////////////////////////////////}}}
    ////////////////////// COMMANDS ////////////////////////////////////////////////
    /////////////////////////////////////////////////////////////////////////////{{{

    commands.add(["delmac[ros]"],
        "Delete macros",
        function (args)
        {
            if (args.bang)
                args.string = ".*"; // XXX

            events.deleteMacros(args.string);
        },
        {
            bang: true,
            completer: function (context) completion.macro(context),
            literal: 0
        });

    commands.add(["macros"],
        "List all macros",
        function (args) { completion.listCompleter("macro", args[0]); },
        {
            argCount: "?",
            completer: function (context) completion.macro(context)
        });

    commands.add(["pl[ay]"],
        "Replay a recorded macro",
        function (args) { events.playMacro(args[0]); },
        {
            argCount: "1",
            completer: function (context) completion.macro(context)
        });

    /////////////////////////////////////////////////////////////////////////////}}}
    ////////////////////// PUBLIC SECTION //////////////////////////////////////////
    /////////////////////////////////////////////////////////////////////////////{{{

    const self = {

        feedingKeys: false,

        wantsModeReset: true, // used in onFocusChange since Firefox is so buggy here

        destroy: function ()
        {
            // removeEventListeners() to avoid mem leaks
            liberator.dump("TODO: remove all eventlisteners");

            try
            {
                getBrowser().removeProgressListener(this.progressListener);
            }
            catch (e) {}

            window.removeEventListener("popupshown", enterPopupMode, true);
            window.removeEventListener("popuphidden", exitPopupMode, true);
            window.removeEventListener("DOMMenuBarActive", enterMenuMode, true);
            window.removeEventListener("DOMMenuBarInactive", exitMenuMode, true);

            window.removeEventListener("keypress", this.onKeyPress, true);
            window.removeEventListener("keydown", this.onKeyDown, true);
        },

        startRecording: function (macro)
        {
            if (!/[a-zA-Z0-9]/.test(macro))
            {
                // TODO: ignore this like Vim?
                liberator.echoerr("E354: Invalid register name: '" + macro + "'");
                return;
            }

            modes.isRecording = true;

            if (/[A-Z]/.test(macro)) // uppercase (append)
            {
                currentMacro = macro.toLowerCase();
                if (!macros.get(currentMacro))
                    macros.set(currentMacro, ""); // initialize if it does not yet exist
            }
            else
            {
                currentMacro = macro;
                macros.set(currentMacro, "");
            }
        },

        playMacro: function (macro)
        {
            let res = false;
            if (!/[a-zA-Z0-9@]/.test(macro) && macro.length == 1)
            {
                liberator.echoerr("E354: Invalid register name: '" + macro + "'");
                return false;
            }

            if (macro == "@") // use lastMacro if it's set
            {
                if (!lastMacro)
                {
                    liberator.echoerr("E748: No previously used register");
                    return false;
                }
            }
            else
            {
                if (macro.length == 1)
                    lastMacro = macro.toLowerCase(); // XXX: sets last played macro, even if it does not yet exist
                else
                    lastMacro = macro; // e.g. long names are case sensitive
            }

            if (macros.get(lastMacro))
            {
                // make sure the page is stopped before starting to play the macro
                try
                {
                    window.getWebNavigation().stop(nsIWebNavigation.STOP_ALL);
                }
                catch (e) {}

                buffer.loaded = 1; // even if not a full page load, assume it did load correctly before starting the macro
                modes.isReplaying = true;
                res = events.feedkeys(macros.get(lastMacro), true); // true -> noremap
                modes.isReplaying = false;
            }
            else
            {
                if (lastMacro.length == 1)
                    // TODO: ignore this like Vim?
                    liberator.echoerr("Exxx: Register '" + lastMacro + "' not set");
                else
                    liberator.echoerr("Exxx: Named macro '" + lastMacro + "' not set");
            }
            return res;
        },

        getMacros: function (filter)
        {
            if (!filter)
                return macros;

            let re = RegExp(filter);
            return ([macro, keys] for ([macro, keys] in macros) if (re.test(macro)));
        },

        deleteMacros: function (filter)
        {
            let re = RegExp(filter);

            for (let [item,] in macros)
            {
                if (re.test(item))
                    macros.remove(item);
            }
        },

        /**
         * Pushes keys into the event queue from liberator it is similar to
         * Vim's feedkeys() method, but cannot cope with 2 partially-fed
         * strings, you have to feed one parsable string.
         *
         * @param {string} keys A string like "2<C-f>" to pass if you want "<"
         *     to be taken literally, prepend it with a "\\".
         * @param {boolean} noremap Allow recursive mappings.
         * @param {boolean} silent Whether the command should be echoed to the
         *     command line.
         * @returns {boolean}
         */
        feedkeys: function (keys, noremap, silent)
        {
            let doc = window.document;
            let view = window.document.defaultView;
            let escapeKey = false; // \ to escape some special keys

            let wasFeeding = this.feedingKeys;
            this.feedingKeys = true;
            this.duringFeed = this.duringFeed || "";
            let wasSilent = commandline.silent;
            if (silent)
                commandline.silent = silent;

            try
            {
                liberator.threadYield(true, true);

                noremap = !!noremap;

                for (var i = 0; i < keys.length; i++)
                {
                    let charCode = keys.charCodeAt(i);
                    let keyCode = 0;
                    let shift = false, ctrl = false, alt = false, meta = false;
                    let string = null;

                    //if (keys[i] == "\\") // FIXME: support the escape key
                    if (keys[i] == "<" && !escapeKey) // start a complex key
                    {
                        let [match, modifier, keyname] = keys.substr(i).match(/<((?:[CSMA]-)*)(.+?)>/i) || [];
                        if (keyname)
                        {
                            if (modifier) // check for modifiers
                            {
                                ctrl  = /C-/i.test(modifier);
                                alt   = /A-/i.test(modifier);
                                shift = /S-/i.test(modifier);
                                meta  = /M-/i.test(modifier);
                            }
                            if (keyname.length == 1)
                            {
                                if (!ctrl && !alt && !shift && !meta)
                                    return false; // an invalid key like <a>
                                else if (shift)
                                    keyname = keyname.toUpperCase();
                                charCode = keyname.charCodeAt(0);
                            }
                            else if (keyname.toLowerCase() == "space")
                            {
                                charCode = 32;
                            }
                            else if (keyname.toLowerCase() == "nop")
                            {
                                string = "<Nop>";
                            }
                            else if (keyCode = getKeyCode(keyname))
                            {
                                charCode = 0;
                            }
                            else // an invalid key like <A-xxx> was found, stop propagation here (like Vim)
                            {
                                break;
                            }

                            i += match.length - 1;
                        }
                    }
                    else // a simple key
                    {
                        // FIXME: does not work for non A-Z keys like Ö,Ä,...
                        shift = (keys[i] >= "A" && keys[i] <= "Z");
                    }

                    let elem = window.document.commandDispatcher.focusedElement;
                    if (!elem)
                        elem = window.content;

                    let evt = doc.createEvent("KeyEvents");
                    evt.initKeyEvent("keypress", true, true, view, ctrl, alt, shift, meta, keyCode, charCode);
                    evt.noremap = noremap;
                    evt.isMacro = true;
                    if (string)
                    {
                        evt.liberatorString = string;
                        events.onKeyPress(evt);
                    }
                    else
                    {
                        elem.dispatchEvent(evt);
                    }
                    if (!this.feedingKeys)
                        break;
                    // stop feeding keys if page loading failed
                    if (modes.isReplaying && !waitForPageLoaded())
                        break;
                    // else // a short break between keys often helps
                    //     liberator.sleep(50);
                }
            }
            finally
            {
                this.feedingKeys = wasFeeding;
                if (silent)
                    commandline.silent = wasSilent;

                if (this.duringFeed != "")
                {
                    //Create a scalar constant for closure.
                    let duringFeed = this.duringFeed;
                    this.duringFeed = "";

                    setTimeout(function () events.feedkeys(duringFeed, false, false, true), 0);
                }
            }
            return i == keys.length;
        },

        // this function converts the given event to
        // a keycode which can be used in mappings
        // e.g. pressing ctrl+n would result in the string "<C-n>"
        // null if unknown key
        toString: function (event)
        {
            if (!event)
                return "[object Mappings]";

            if (event.liberatorString)
                return event.liberatorString;

            let key = null;
            let modifier = "";

            if (event.ctrlKey)
                modifier += "C-";
            if (event.altKey)
                modifier += "A-";
            if (event.metaKey)
                modifier += "M-";

            if (/^key/.test(event.type))
            {
                if (event.charCode == 0)
                {
                    if (event.shiftKey)
                        modifier += "S-";

                    for (let i = 0; i < keyTable.length; i++)
                    {
                        if (keyTable[i][0] == event.keyCode)
                        {
                            key = keyTable[i][1][0];
                            break;
                        }
                    }
                }
                // [Ctrl-Bug] special handling of mysterious <C-[>, <C-\\>, <C-]>, <C-^>, <C-_> bugs (OS/X)
                //            (i.e., cntrl codes 27--31)
                // ---
                // For more information, see:
                //     [*] Vimp FAQ: http://vimperator.org/trac/wiki/Vimperator/FAQ#WhydoesntC-workforEscMacOSX
                //     [*] Referenced mailing list msg: http://www.mozdev.org/pipermail/vimperator/2008-May/001548.html
                //     [*] Mozilla bug 416227: event.charCode in keypress handler has unexpected values on Mac for Ctrl with chars in "[ ] _ \"
                //         https://bugzilla.mozilla.org/show_bug.cgi?query_format=specific&order=relevance+desc&bug_status=__open__&id=416227
                //     [*] Mozilla bug 432951: Ctrl+'foo' doesn't seem same charCode as Meta+'foo' on Cocoa
                //         https://bugzilla.mozilla.org/show_bug.cgi?query_format=specific&order=relevance+desc&bug_status=__open__&id=432951
                // ---
                //
                // The following fixes are only activated if liberator.has("MacUnix").
                // Technically, they prevent mappings from <C-Esc> (and
                // <C-C-]> if your fancy keyboard permits such things<?>), but
                // these <C-control> mappings are probably pathological (<C-Esc>
                // certainly is on Windows), and so it is probably
                // harmless to remove the has("MacUnix") if desired.
                //
                else if (liberator.has("MacUnix") && event.ctrlKey && event.charCode >= 27 && event.charCode <= 31)
                {
                    if (event.charCode == 27) // [Ctrl-Bug 1/5] the <C-[> bug
                    {
                        key = "Esc";
                        modifier = modifier.replace("C-", "");
                    }
                    else // [Ctrl-Bug 2,3,4,5/5] the <C-\\>, <C-]>, <C-^>, <C-_> bugs
                    {
                        key = String.fromCharCode(event.charCode + 64);
                    }
                }
                // special handling of the Space key
                else if (event.charCode == 32)
                {
                    if (event.shiftKey)
                        modifier += "S-";
                    key = "Space";
                }
                // a normal key like a, b, c, 0, etc.
                else if (event.charCode > 0)
                {
                    key = String.fromCharCode(event.charCode);
                    if (modifier.length == 0)
                        return key;
                }
            }
            else if (event.type == "click" || event.type == "dblclick")
            {
                if (event.shiftKey)
                    modifier += "S-";
                if (event.type == "dblclick")
                    modifier += "2-";
                // TODO: triple and quadruple click

                switch (event.button)
                {
                    case 0:
                        key = "LeftMouse";
                        break;
                    case 1:
                        key = "MiddleMouse";
                        break;
                    case 2:
                        key = "RightMouse";
                        break;
                }
            }

            if (key == null)
                return null;

            // a key like F1 is always enclosed in < and >
            return "<" + modifier + key + ">";
        },

        isAcceptKey: function (key)
        {
            return (key == "<Return>" || key == "<C-j>" || key == "<C-m>");
        },

        isCancelKey: function (key)
        {
            return (key == "<Esc>" || key == "<C-[>" || key == "<C-c>");
        },

        waitForPageLoad: function ()
        {
            //liberator.dump("start waiting in loaded state: " + buffer.loaded);
            liberator.threadYield(true); // clear queue

            if (buffer.loaded == 1)
                return true;

            const maxWaitTime = 25;
            let start = Date.now();
            let end = start + (maxWaitTime * 1000); // maximum time to wait - TODO: add option
            let now;
            while (now = Date.now(), now < end)
            {
                liberator.threadYield();
                //if ((now - start) % 1000 < 10)
                //    liberator.dump("waited: " + (now - start) + " ms");

                if (!events.feedingKeys)
                    return false;

                if (buffer.loaded > 0)
                {
                    liberator.sleep(250);
                    break;
                }
                else
                    liberator.echo("Waiting for page to load...", commandline.DISALLOW_MULTILINE);
            }
            modes.show();

            // TODO: allow macros to be continued when page does not fully load with an option
            let ret = (buffer.loaded == 1);
            if (!ret)
                liberator.echoerr("Page did not load completely in " + maxWaitTime + " seconds. Macro stopped.");
            //liberator.dump("done waiting: " + ret);

            // sometimes the input widget had focus when replaying a macro
            // maybe this call should be moved somewhere else?
            // liberator.focusContent(true);

            return ret;
        },

        // argument "event" is deliberately not used, as i don't seem to have
        // access to the real focus target
        //
        // the ugly wantsModeReset is needed, because Firefox generates a massive
        // amount of focus changes for things like <C-v><C-k> (focusing the search field)
        onFocusChange: function (event)
        {
            // command line has it's own focus change handler
            if (liberator.mode == modes.COMMAND_LINE)
                return;

            function hasHTMLDocument(win) win && win.document && win.document instanceof HTMLDocument

            let win  = window.document.commandDispatcher.focusedWindow;
            let elem = window.document.commandDispatcher.focusedElement;

            if (win && win.top == content && liberator.has("tabs"))
                tabs.localStore.focusedFrame = win;

            try
            {
                if (elem && elem.readOnly)
                    return;

                if ((elem instanceof HTMLInputElement && /^(text|password)$/.test(elem.type)) ||
                    (elem instanceof HTMLSelectElement))
                {
                    this.wantsModeReset = false;
                    liberator.mode = modes.INSERT;
                    if (hasHTMLDocument(win))
                        buffer.lastInputField = elem;
                    return;
                }

                if (elem instanceof HTMLTextAreaElement)
                {
                    this.wantsModeReset = false;
                    if (options["insertmode"])
                        modes.set(modes.INSERT, modes.TEXTAREA);
                    else if (elem.selectionEnd - elem.selectionStart > 0)
                        modes.set(modes.VISUAL, modes.TEXTAREA);
                    else
                        modes.main = modes.TEXTAREA;
                    if (hasHTMLDocument(win))
                        buffer.lastInputField = elem;
                    return;
                }

                if (config.focusChange())
                    return void config.focusChange(win);

                if (config.name == "Xulmus")
                {
                    // Switch to -- PLAYER -- mode for Songbird Media Player.
                    if (config.isPlayerWindow)
                        liberator.mode = modes.PLAYER;
                    else
                        liberator.mode =  modes.NORMAL;
                    return;
                }


                urlbar = document.getElementById("urlbar");
                if (elem == null && urlbar && urlbar.inputField == lastFocus)
                    liberator.threadYield(true);

                if (liberator.mode & (modes.INSERT | modes.TEXTAREA | modes.MESSAGE | modes.VISUAL))
                {
                     if (0) // FIXME: currently this hack is disabled to make macros work
                     {
                         this.wantsModeReset = true;
                         setTimeout(function () {
                             if (events.wantsModeReset)
                             {
                                 events.wantsModeReset = false;
                                 modes.reset();
                             }
                         }, 0);
                     }
                     else
                     {
                         modes.reset();
                     }
                }
            }
            finally
            {
                lastFocus = elem;
            }
        },

        onSelectionChange: function (event)
        {
            let couldCopy = false;
            let controller = document.commandDispatcher.getControllerForCommand("cmd_copy");
            if (controller && controller.isCommandEnabled("cmd_copy"))
                couldCopy = true;

            if (liberator.mode != modes.VISUAL)
            {
                if (couldCopy)
                {
                    if ((liberator.mode == modes.TEXTAREA ||
                         (modes.extended & modes.TEXTAREA))
                            && !options["insertmode"])
                        modes.set(modes.VISUAL, modes.TEXTAREA);
                    else if (liberator.mode == modes.CARET)
                        modes.set(modes.VISUAL, modes.CARET);
                }
            }
            // XXX: disabled, as i think automatically starting visual caret mode does more harm than help
            // else
            // {
            //     if (!couldCopy && modes.extended & modes.CARET)
            //         liberator.mode = modes.CARET;
            // }
        },

        // global escape handler, is called in ALL modes
        onEscape: function ()
        {
            if (modes.passNextKey)
                return;
            if (modes.passAllKeys)
            {
                modes.passAllKeys = false;
                return;
            }

            switch (liberator.mode)
            {
                case modes.NORMAL:
                    // clear any selection made
                    let selection = window.content.getSelection();
                    try
                    { // a simple if (selection) does not seem to work
                        selection.collapseToStart();
                    }
                    catch (e) {}

                    modes.reset();
                    break;

                case modes.VISUAL:
                    if (modes.extended & modes.TEXTAREA)
                        liberator.mode = modes.TEXTAREA;
                    else if (modes.extended & modes.CARET)
                        liberator.mode = modes.CARET;
                    break;

                case modes.CARET:
                    // setting this option will trigger an observer which will
                    // care about all other details like setting the NORMAL mode
                    options.setPref("accessibility.browsewithcaret", false);
                    break;

                case modes.INSERT:
                    if ((modes.extended & modes.TEXTAREA) && !options["insertmode"])
                        liberator.mode = modes.TEXTAREA;
                    else
                        modes.reset();
                    break;

                default: // HINTS, CUSTOM or COMMAND_LINE
                    modes.reset();
                    break;
            }
        },

        // this keypress handler gets always called first, even if e.g.
        // the commandline has focus
        onKeyPress: function (event)
        {
            let key = events.toString(event);
            if (!key)
                 return true;

            //liberator.log(key + " in mode: " + liberator.mode);
            //liberator.dump(key + " in mode: " + liberator.mode);

            if (modes.isRecording)
            {
                if (key == "q") // TODO: should not be hardcoded
                {
                    modes.isRecording = false;
                    liberator.log("Recorded " + currentMacro + ": " + macros.get(currentMacro), 9);
                    liberator.echomsg("Recorded macro '" + currentMacro + "'");
                    event.preventDefault();
                    event.stopPropagation();
                    return true;
                }
                else if (!mappings.hasMap(liberator.mode, input.buffer + key))
                {
                    macros.set(currentMacro, macros.get(currentMacro) + key);
                }
            }

            if (key == "<C-c>")
                liberator.interrupted = true;

            // feedingKeys needs to be separate from interrupted so
            // we can differentiate between a recorded <C-c>
            // interrupting whatever it's started and a real <C-c>
            // interrupting our playback.
            if (events.feedingKeys && !event.isMacro)
            {
                if (key == "<C-c>")
                {
                    events.feedingKeys = false;
                    if (modes.isReplaying)
                    {
                        modes.isReplaying = false;
                        setTimeout(function () { liberator.echomsg("Canceled playback of macro '" + lastMacro + "'"); }, 100);
                    }
                    event.preventDefault();
                    event.stopPropagation();
                    return true;
                }
                else
                {
                    events.duringFeed += key;
                    event.preventDefault();
                    event.stopPropagation();
                    return true;
                }
            }

            let stop = true; // set to false if we should NOT consume this event but let Firefox handle it

            let win = document.commandDispatcher.focusedWindow;
            if (win && win.document && win.document.designMode == "on" && !config.isComposeWindow)
                return false;

            // menus have their own command handlers
            if (modes.extended & modes.MENU)
                return false;

            // handle Escape-one-key mode (Ctrl-v)
            if (modes.passNextKey && !modes.passAllKeys)
            {
                modes.passNextKey = false;
                return false;
            }
            // handle Escape-all-keys mode (Ctrl-q)
            if (modes.passAllKeys)
            {
                if (modes.passNextKey)
                    modes.passNextKey = false; // and then let flow continue
                else if (key == "<Esc>" || key == "<C-[>" || key == "<C-v>")
                    ; // let flow continue to handle these keys to cancel escape-all-keys mode
                else
                    return false;
            }

            // just forward event without checking any mappings when the MOW is open
            if (liberator.mode == modes.COMMAND_LINE &&
                (modes.extended & modes.OUTPUT_MULTILINE))
            {
                commandline.onMultilineOutputEvent(event);
                event.preventDefault();
                event.stopPropagation();
                return false;
            }

            // XXX: ugly hack for now pass certain keys to Firefox as they are without beeping
            // also fixes key navigation in combo boxes, submitting forms, etc.
            // FIXME: breaks iabbr for now --mst
            if (((config.name == "Xulmus"  || config.name == "Vimperator") && liberator.mode == modes.NORMAL || liberator.mode == modes.INSERT))
            {
                if (key == "<Return>")
                    return false;
                else if (key == "<Space>" || key == "<Up>" || key == "<Down>")
                    return false;
            }

            // TODO: handle middle click in content area

            if (key != "<Esc>" && key != "<C-[>")
            {
                // custom mode...
                if (liberator.mode == modes.CUSTOM)
                {
                    plugins.onEvent(event);
                    event.preventDefault();
                    event.stopPropagation();
                    return false;
                }

                if (modes.extended & modes.HINTS)
                {
                    // under HINT mode, certain keys are redirected to hints.onEvent
                    if (key == "<Return>" || key == "<Tab>" || key == "<S-Tab>"
                        || key == mappings.getMapLeader()
                        || (key == "<BS>" && hints.previnput == "number")
                        || (/^[0-9]$/.test(key) && !hints.escNumbers))
                    {
                        hints.onEvent(event);
                        event.preventDefault();
                        event.stopPropagation();
                        return false;
                    }

                    // others are left to generate the 'input' event or handled by Firefox
                    return;
                }
            }

            // FIXME (maybe): (is an ESC or C-] here): on HINTS mode, it enters
            // into 'if (map && !skipMap) below. With that (or however) it
            // triggers the onEscape part, where it resets mode. Here I just
            // return true, with the effect that it also gets to there (for
            // whatever reason).  if that happens to be correct, well..
            // XXX: why not just do that as well for HINTS mode actually?

            if (liberator.mode == modes.CUSTOM)
                return true;

            let countStr = input.buffer.match(/^[0-9]*/)[0];
            let candidateCommand = (input.buffer + key).replace(countStr, "");
            let map;
            if (event.noremap)
                map = mappings.getDefault(liberator.mode, candidateCommand);
            else
                map = mappings.get(liberator.mode, candidateCommand);

            let candidates = mappings.getCandidates(liberator.mode, candidateCommand);
            if (candidates.length == 0 && !map)
            {
                map = input.pendingMap;
                input.pendingMap = null;
            }

            // counts must be at the start of a complete mapping (10j -> go 10 lines down)
            if (/^[1-9][0-9]*$/.test(input.buffer + key))
            {
                // no count for insert mode mappings
                if (liberator.mode == modes.INSERT || liberator.mode == modes.COMMAND_LINE)
                    stop = false;
                else
                {
                    input.buffer += key;
                    inputBufferLength++;
                }
            }
            else if (input.pendingArgMap)
            {
                input.buffer = "";
                inputBufferLength = 0;
                let tmp = input.pendingArgMap; // must be set to null before .execute; if not
                input.pendingArgMap = null;    // v.input.pendingArgMap is still 'true' also for new feeded keys
                if (key != "<Esc>" && key != "<C-[>")
                {
                    if (modes.isReplaying && !waitForPageLoaded())
                        return true;

                    tmp.execute(null, input.count, key);
                }
            }
            // only follow a map if there isn't a longer possible mapping
            // (allows you to do :map z yy, when zz is a longer mapping than z)
            // TODO: map.rhs is only defined for user defined commands, should add a "isDefault" property
            else if (map && !skipMap && (map.rhs || candidates.length == 0))
            {
                input.pendingMap = null;
                input.count = parseInt(countStr, 10);
                if (isNaN(input.count))
                    input.count = -1;
                if (map.flags & Mappings.flags.ARGUMENT)
                {
                    input.pendingArgMap = map;
                    input.buffer += key;
                    inputBufferLength++;
                }
                else if (input.pendingMotionMap)
                {
                    if (key != "<Esc>" && key != "<C-[>")
                    {
                        input.pendingMotionMap.execute(candidateCommand, input.count, null);
                    }
                    input.pendingMotionMap = null;
                    input.buffer = "";
                    inputBufferLength = 0;
                }
                // no count support for these commands yet
                else if (map.flags & Mappings.flags.MOTION)
                {
                    input.pendingMotionMap = map;
                    input.buffer = "";
                    inputBufferLength = 0;
                }
                else
                {
                    input.buffer = "";
                    inputBufferLength = 0;

                    if (modes.isReplaying && !waitForPageLoaded())
                        return true;

                    let ret = map.execute(null, input.count);
                    if (map.flags & Mappings.flags.ALLOW_EVENT_ROUTING && ret)
                        stop = false;
                }
            }
            else if (mappings.getCandidates(liberator.mode, candidateCommand).length > 0 && !skipMap)
            {
                input.pendingMap = map;
                input.buffer += key;
                inputBufferLength++;
            }
            else // if the key is neither a mapping nor the start of one
            {
                // the mode checking is necessary so that things like g<esc> do not beep
                if (input.buffer != "" && !skipMap && (liberator.mode == modes.INSERT ||
                    liberator.mode == modes.COMMAND_LINE || liberator.mode == modes.TEXTAREA))
                {
                    // no map found -> refeed stuff in v.input.buffer (only while in INSERT, CO... modes)
                    skipMap = true; // ignore maps while doing so
                    events.feedkeys(input.buffer, true);
                }
                if (skipMap)
                {
                    if (--inputBufferLength == 0) // inputBufferLength == 0. v.input.buffer refeeded...
                        skipMap = false; // done...
                }

                input.buffer = "";
                input.pendingArgMap = null;
                input.pendingMotionMap = null;
                input.pendingMap = null;

                if (key != "<Esc>" && key != "<C-[>")
                {
                    // allow key to be passed to Firefox if we can't handle it
                    stop = false;

                    if (liberator.mode == modes.COMMAND_LINE)
                    {
                        if (!(modes.extended & modes.INPUT_MULTILINE))
                            commandline.onEvent(event); // reroute event in command line mode
                    }
                    else if (liberator.mode != modes.INSERT && liberator.mode != modes.TEXTAREA)
                    {
                        liberator.beep();
                    }
                }
            }

            if (stop)
            {
                event.preventDefault();
                event.stopPropagation();
            }

            let motionMap = (input.pendingMotionMap && input.pendingMotionMap.names[0]) || "";
            statusline.updateInputBuffer(motionMap + input.buffer);
            return false;
        },

        // this is need for sites like msn.com which focus the input field on keydown
        onKeyUpOrDown: function (event)
        {
            if (modes.passNextKey ^ modes.passAllKeys || isFormElemFocused())
                return true;

            event.stopPropagation();
            return false;
        },

        // TODO: move to buffer.js?
        progressListener: {
            QueryInterface: XPCOMUtils.generateQI([
                Ci.nsIWebProgressListener,
                Ci.nsIXULBrowserWindow
            ]),

            // XXX: function may later be needed to detect a canceled synchronous openURL()
            onStateChange: function (webProgress, request, flags, status)
            {
                // STATE_IS_DOCUMENT | STATE_IS_WINDOW is important, because we also
                // receive statechange events for loading images and other parts of the web page
                if (flags & (Ci.nsIWebProgressListener.STATE_IS_DOCUMENT | Ci.nsIWebProgressListener.STATE_IS_WINDOW))
                {
                    // This fires when the load event is initiated
                    // only thrown for the current tab, not when another tab changes
                    if (flags & Ci.nsIWebProgressListener.STATE_START)
                    {
                        buffer.loaded = 0;
                        statusline.updateProgress(0);

                        autocommands.trigger("PageLoadPre", { url: buffer.URL });

                        // don't reset mode if a frame of the frameset gets reloaded which
                        // is not the focused frame
                        if (document.commandDispatcher.focusedWindow == webProgress.DOMWindow)
                        {
                            setTimeout(function () { modes.reset(false); },
                                liberator.mode == modes.HINTS ? 500 : 0);
                        }
                    }
                    else if (flags & Ci.nsIWebProgressListener.STATE_STOP)
                    {
                        buffer.loaded = (status == 0 ? 1 : 2);
                        statusline.updateUrl();
                    }
                }
            },
            // for notifying the user about secure web pages
            onSecurityChange: function (webProgress, request, state)
            {
                // TODO: do something useful with STATE_SECURE_MED and STATE_SECURE_LOW
                if (state & Ci.nsIWebProgressListener.STATE_IS_INSECURE)
                    statusline.setClass("insecure");
                else if (state & Ci.nsIWebProgressListener.STATE_IS_BROKEN)
                    statusline.setClass("broken");
                else if (state & Ci.nsIWebProgressListener.STATE_IDENTITY_EV_TOPLEVEL)
                    statusline.setClass("extended");
                else if (state & Ci.nsIWebProgressListener.STATE_SECURE_HIGH)
                    statusline.setClass("secure");
            },
            onStatusChange: function (webProgress, request, status, message)
            {
                statusline.updateUrl(message);
            },
            onProgressChange: function (webProgress, request, curSelfProgress, maxSelfProgress, curTotalProgress, maxTotalProgress)
            {
                statusline.updateProgress(curTotalProgress/maxTotalProgress);
            },
            // happens when the users switches tabs
            onLocationChange: function ()
            {
                statusline.updateUrl();
                statusline.updateProgress();

                autocommands.trigger("LocationChange", { url: buffer.URL });

                // if this is not delayed we get the position of the old buffer
                setTimeout(function () { statusline.updateBufferPosition(); }, 100);
            },
            // called at the very end of a page load
            asyncUpdateUI: function ()
            {
                setTimeout(statusline.updateUrl, 100);
            },
            setOverLink: function (link, b)
            {
                let ssli = options["showstatuslinks"];
                if (link && ssli)
                {
                    if (ssli == 1)
                        statusline.updateUrl("Link: " + link);
                    else if (ssli == 2)
                        liberator.echo("Link: " + link, commandline.DISALLOW_MULTILINE);
                }

                if (link == "")
                {
                    if (ssli == 1)
                        statusline.updateUrl();
                    else if (ssli == 2)
                        modes.show();
                }
            },

            // nsIXULBrowserWindow stubs
            setJSDefaultStatus: function (status) {},
            setJSStatus: function (status) {},

            // Stub for something else, presumably. Not in any documented
            // interface.
            onLinkIconAvailable: function () {}
        },

        // TODO: move to options.js?
        prefObserver: {
            register: function ()
            {
                // better way to monitor all changes?
                this._branch = services.get("pref").getBranch("").QueryInterface(Ci.nsIPrefBranch2);
                this._branch.addObserver("", this, false);
            },

            unregister: function ()
            {
                if (this._branch)
                    this._branch.removeObserver("", this);
            },

            observe: function (aSubject, aTopic, aData)
            {
                if (aTopic != "nsPref:changed")
                    return;

                // aSubject is the nsIPrefBranch we're observing (after appropriate QI)
                // aData is the name of the pref that's been changed (relative to aSubject)
                switch (aData)
                {
                    case "accessibility.browsewithcaret":
                        let value = options.getPref("accessibility.browsewithcaret", false);
                        liberator.mode = value ? modes.CARET : modes.NORMAL;
                        break;
                }
             }
        }
    }; //}}}

    window.XULBrowserWindow = self.progressListener;
    window.QueryInterface(Ci.nsIInterfaceRequestor)
          .getInterface(Ci.nsIWebNavigation)
          .QueryInterface(Ci.nsIDocShellTreeItem)
          .treeOwner
          .QueryInterface(Ci.nsIInterfaceRequestor)
          .getInterface(Ci.nsIXULWindow)
          .XULBrowserWindow = self.progressListener;
    try
    {
        getBrowser().addProgressListener(self.progressListener, Ci.nsIWebProgress.NOTIFY_ALL);
    }
    catch (e) {}

    self.prefObserver.register();
    liberator.registerObserver("shutdown", function () {
            self.destroy();
            self.prefObserver.unregister();
    });

    window.addEventListener("keypress", wrapListener("onKeyPress"),    true);
    window.addEventListener("keydown",  wrapListener("onKeyUpOrDown"), true);
    window.addEventListener("keyup",    wrapListener("onKeyUpOrDown"), true);

    return self;

}; //}}}

// vim: set fdm=marker sw=4 ts=4 et:<|MERGE_RESOLUTION|>--- conflicted
+++ resolved
@@ -687,11 +687,7 @@
         ["<Tab>"], "Advance keyboard focus",
         function () { document.commandDispatcher.advanceFocus(); });
 
-<<<<<<< HEAD
-    mappings.add([modes.NORMAL, modes.PLAYER,modes.VISUAL, modes.CARET, modes.INSERT, modes.TEXTAREA],
-=======
     mappings.add([modes.NORMAL, modes.PLAYER, modes.VISUAL, modes.CARET, modes.INSERT, modes.TEXTAREA],
->>>>>>> 1ae692bd
         ["<S-Tab>"], "Rewind keyboard focus",
         function () { document.commandDispatcher.rewindFocus(); });
 
@@ -1229,17 +1225,6 @@
                 if (config.focusChange())
                     return void config.focusChange(win);
 
-                if (config.name == "Xulmus")
-                {
-                    // Switch to -- PLAYER -- mode for Songbird Media Player.
-                    if (config.isPlayerWindow)
-                        liberator.mode = modes.PLAYER;
-                    else
-                        liberator.mode =  modes.NORMAL;
-                    return;
-                }
-
-
                 urlbar = document.getElementById("urlbar");
                 if (elem == null && urlbar && urlbar.inputField == lastFocus)
                     liberator.threadYield(true);
