/***** BEGIN LICENSE BLOCK ***** {{{
Version: MPL 1.1/GPL 2.0/LGPL 2.1

The contents of this file are subject to the Mozilla Public License Version
1.1 (the "License"); you may not use this file except in compliance with
the License. You may obtain a copy of the License at
http://www.mozilla.org/MPL/

Software distributed under the License is distributed on an "AS IS" basis,
WITHOUT WARRANTY OF ANY KIND, either express or implied. See the License
for the specific language governing rights and limitations under the
License.

Copyright (c) 2006-2009 by Martin Stubenschrott <stubenschrott@vimperator.org>

Alternatively, the contents of this file may be used under the terms of
either the GNU General Public License Version 2 or later (the "GPL"), or
the GNU Lesser General Public License Version 2.1 or later (the "LGPL"),
in which case the provisions of the GPL or the LGPL are applicable instead
of those above. If you wish to allow use of your version of this file only
under the terms of either the GPL or the LGPL, and not to allow others to
use your version of this file under the terms of the MPL, indicate your
decision by deleting the provisions above and replace them with the notice
and other provisions required by the GPL or the LGPL. If you do not delete
the provisions above, a recipient may use your version of this file under
the terms of any one of the MPL, the GPL or the LGPL.
}}} ***** END LICENSE BLOCK *****/

/** @scope modules */

// TODO: many methods do not work with Thunderbird correctly yet

function Tabs() //{{{
{
    ////////////////////////////////////////////////////////////////////////////////
    ////////////////////// PRIVATE SECTION /////////////////////////////////////////
    /////////////////////////////////////////////////////////////////////////////{{{

    var tabmail;
    var getBrowser = (function () {
        if (config.hostApplication == "Thunderbird")
        {
            return function ()
            {
                if (!tabmail)
                {
                    tabmail = document.getElementById("tabmail");
                    tabmail.__defineGetter__("mTabContainer", function () this.tabContainer);
                    tabmail.__defineGetter__("mTabs", function () this.tabContainer.childNodes);
                    tabmail.__defineGetter__("mCurrentTab", function () this.tabContainer.selectedItem);
                    tabmail.__defineGetter__("mStrip", function () this.tabStrip);
                    tabmail.__defineGetter__("browsers", function () [browser for (browser in Iterator(this.mTabs))]);
                }
                return tabmail;
            };
        }
        else
            return window.getBrowser;
    })();
    var alternates = [getBrowser().mCurrentTab, null];

    // used for the "gb" and "gB" mappings to remember the last :buffer[!] command
    var lastBufferSwitchArgs = "";
    var lastBufferSwitchSpecial = true;

    // @param spec can either be:
    // - an absolute integer
    // - "" for the current tab
    // - "+1" for the next tab
    // - "-3" for the tab, which is 3 positions left of the current
    // - "$" for the last tab
    function indexFromSpec(spec, wrap)
    {
        let position = getBrowser().mTabContainer.selectedIndex;
        let length   = getBrowser().mTabs.length;
        let last     = length - 1;

        if (spec === undefined || spec === "")
            return position;

        if (typeof spec === "number")
            position = spec;
        else if (spec === "$")
            position = last;
        else if (/^[+-]\d+$/.test(spec))
            position += parseInt(spec, 10);
        else if (/^\d+$/.test(spec))
            position = parseInt(spec, 10);
        else
            return -1;

        if (position > last)
            position = wrap ? position % length : last;
        else if (position < 0)
            position = wrap ? (position % length) + length : 0;

        return position;
    }

    function copyTab(to, from)
    {
        if (!from)
            from = getBrowser().mTabContainer.selectedItem;

        let tabState = services.get("sessionStore").getTabState(from);
        services.get("sessionStore").setTabState(to, tabState);
    }

    // hide tabs initially
    if (config.name == "Vimperator")
        getBrowser().mStrip.getElementsByClassName("tabbrowser-tabs")[0].collapsed = true;
/*
    if (config.name == "Xulmus")
        getBrowser()._strip.getElementsByClassName(
*/
    /////////////////////////////////////////////////////////////////////////////}}}
    ////////////////////// OPTIONS /////////////////////////////////////////////////
    /////////////////////////////////////////////////////////////////////////////{{{

    options.add(["showtabline", "stal"],
        "Control when to show the tab bar of opened web pages",
        "number", config.optionDefaults['stal'],
        {
            setter: function (value)
            {
                let tabStrip = tabs.tabStrip;

                if (!tabStrip)
                    return options["showtabline"]; // XXX

                if (value == 0)
                {
                    tabStrip.collapsed = true;
                }
                else
                {
                    let pref = "browser.tabStrip.autoHide";
                    if (options.getPref(pref) == null) // Try for FF 3.0 & 3.1
                        pref = "browser.tabs.autoHide";
                    options.safeSetPref(pref, value == 1);
                    tabStrip.collapsed = false;
                }

                return value;
            },
            completer: function (context) [
                ["0", "Never show tab bar"],
                ["1", "Show tab bar only if more than one tab is open"],
                ["2", "Always show tab bar"]
            ],
            validator: Option.validateCompleter
        });

<<<<<<< HEAD
    if (config.hasTabbrowser)
=======
    if (config.name == "Vimperator" || config.name == "Xulmus")
>>>>>>> 1ae692bd
    {
        options.add(["activate", "act"],
            "Define when tabs are automatically activated",
            "stringlist", "homepage,quickmark,tabopen,paste",
            {
                completer: function (context) [
                    ["homepage", "gH mapping"],
                    ["quickmark", "go and gn mappings"],
                    ["tabopen", ":tabopen[!] command"],
                    ["paste", "P and gP mappings"]
                ],
                validator: Option.validateCompleter
            });

        options.add(["newtab"],
            "Define which commands should output in a new tab by default",
            "stringlist", "",
            {
                completer: function (context) [
                    ["all", "All commands"],
                    ["addons", ":addo[ns] command"],
                    ["downloads", ":downl[oads] command"],
                    ["help", ":h[elp] command"],
                    ["javascript", ":javascript! or :js! command"],
                    ["prefs", ":pref[erences]! or :prefs! command"]
                ],
                validator: Option.validateCompleter
            });

        options.add(["popups", "pps"],
            "Where to show requested popup windows",
            "number", 1,
            {
                setter: function (value)
                {
                    let values = [[0, 1], // always in current tab
                                  [0, 3], // in a new tab
                                  [2, 3], // in a new window if it has specified sizes
                                  [1, 2], // always in new window
                                  [2, 1]];// current tab unless it has specified sizes

                    options.safeSetPref("browser.link.open_newwindow.restriction", values[value][0]);
                    options.safeSetPref("browser.link.open_newwindow", values[value][1]);

                    return value;
                },
                completer: function (context) [
                    ["0", "Force to open in the current tab"],
                    ["1", "Always open in a new tab"],
                    ["2", "Open in a new window if it has a specific requested size (default in Firefox)"],
                    ["3", "Always open in a new window"],
                    ["4", "Open in the same tab unless it has a specific requested size"]
                ],
                validator: Option.validateCompleter
            });
        let fragment = liberator.has("MacUnix") ? "tab-mac" : "tab";
        // TODO: Add option, or only apply when go~=[nN]
        styles.addSheet(true, "tab-binding", "chrome://browser/content/browser.xul",
            ".tabbrowser-tab { -moz-binding: url(chrome://liberator/content/bindings.xml#" + fragment + ") !important; }");

    }

    /////////////////////////////////////////////////////////////////////////////}}}
    ////////////////////// MAPPINGS ////////////////////////////////////////////////
    /////////////////////////////////////////////////////////////////////////////{{{

    mappings.add([modes.NORMAL], ["g0", "g^"],
        "Go to the first tab",
        function (count) { tabs.select(0); });

    mappings.add([modes.NORMAL], ["g$"],
        "Go to the last tab",
        function (count) { tabs.select("$"); });

    mappings.add([modes.NORMAL], ["gt"],
        "Go to the next tab",
        function (count) { tabs.select(count > 0 ? count - 1 : "+1", count > 0 ? false : true); },
        { flags: Mappings.flags.COUNT });

    mappings.add([modes.NORMAL], ["<C-n>", "<C-Tab>", "<C-PageDown>"],
        "Go to the next tab",
        function (count) { tabs.select("+" + (count < 1 ? 1 : count), true); },
        { flags: Mappings.flags.COUNT });

    mappings.add([modes.NORMAL], ["gT", "<C-p>", "<C-S-Tab>", "<C-PageUp>"],
       "Go to previous tab",
        function (count) { tabs.select("-" + (count < 1 ? 1 : count), true); },
        { flags: Mappings.flags.COUNT });

<<<<<<< HEAD
    if (config.hasTabbrowser)
=======
    if (config.name == "Vimperator" || config.name == "Xulmus")
>>>>>>> 1ae692bd
    {
        mappings.add([modes.NORMAL], ["b"],
            "Open a prompt to switch buffers",
            function (count)
            {
                if (count != -1)
                    tabs.switchTo(String(count));
                else
                    commandline.open(":", "buffer! ", modes.EX);
            },
            { flags: Mappings.flags.COUNT });

        mappings.add([modes.NORMAL], ["B"],
            "Show buffer list",
            function () { tabs.list(false); });

        mappings.add([modes.NORMAL], ["d"],
            "Delete current buffer",
            function (count) { tabs.remove(tabs.getTab(), count, false, 0); },
            { flags: Mappings.flags.COUNT });

        mappings.add([modes.NORMAL], ["D"],
            "Delete current buffer, focus tab to the left",
            function (count) { tabs.remove(tabs.getTab(), count, true, 0); },
            { flags: Mappings.flags.COUNT });

        mappings.add([modes.NORMAL], ["gb"],
            "Repeat last :buffer[!] command",
            function (count) { tabs.switchTo(null, null, count, false); },
            { flags: Mappings.flags.COUNT });

        mappings.add([modes.NORMAL], ["gB"],
            "Repeat last :buffer[!] command in reverse direction",
            function (count) { tabs.switchTo(null, null, count, true); },
            { flags: Mappings.flags.COUNT });

        mappings.add([modes.NORMAL], ["u"],
            "Undo closing of a tab",
            function (count) { commands.get("undo").execute("", false, count); },
            { flags: Mappings.flags.COUNT });

        mappings.add([modes.NORMAL], ["<C-^>", "<C-6>"],
            "Select the alternate tab or the [count]th tab",
            function (count)
            {
                if (count < 1)
                    tabs.selectAlternateTab();
                else
                    tabs.switchTo(count.toString(), false);
            },
            { flags: Mappings.flags.COUNT });
    }

    /////////////////////////////////////////////////////////////////////////////}}}
    ////////////////////// COMMANDS ////////////////////////////////////////////////
    /////////////////////////////////////////////////////////////////////////////{{{

    commands.add(["bd[elete]", "bw[ipeout]", "bun[load]", "tabc[lose]"],
        "Delete current buffer",
        function (args)
        {
            let special = args.bang;
            let count   = args.count;
            let arg     = args.literalArg;

            if (arg)
            {
                arg = arg.toLowerCase();
                let removed = 0;
                let matches = arg.match(/^(\d+):?/);

                if (matches)
                {
                    tabs.remove(tabs.getTab(parseInt(matches[1], 10) - 1));
                    removed = 1;
                }
                else
                {
                    let browsers = getBrowser().browsers;
                    for (let i = browsers.length - 1; i >= 0; i--)
                    {
                        let title = browsers[i].contentTitle.toLowerCase() || "";
                        let uri = browsers[i].currentURI.spec.toLowerCase();
                        let host = browsers[i].currentURI.host.toLowerCase();

                        if (host.indexOf(arg) >= 0 || uri == arg ||
                            (special && (title.indexOf(arg) >= 0 || uri.indexOf(arg) >= 0)))
                        {
                            tabs.remove(tabs.getTab(i));
                            removed++;
                        }
                    }
                }

                if (removed > 0)
                    liberator.echomsg(removed + " fewer tab(s)", 9);
                else
                    liberator.echoerr("E94: No matching tab for " + arg);
            }
            else // just remove the current tab
                tabs.remove(tabs.getTab(), count > 0 ? count : 1, special, 0);
        },
        {
            argCount: "?",
            bang: true,
            count: true,
            completer: function (context) completion.buffer(context),
            literal: 0
        });

    // TODO: this should open in a new tab positioned directly after the current one, not at the end
    commands.add(["tab"],
        "Execute a command and tell it to output in a new tab",
        function (args)
        {
            liberator.forceNewTab = true;
            liberator.execute(args.string);
            liberator.forceNewTab = false;
        },
        {
            argCount: "+",
            completer: function (context) completion.ex(context),
            literal: 0
        });

    commands.add(["tabl[ast]", "bl[ast]"],
        "Switch to the last tab",
        function () tabs.select("$", false),
        { argCount: "0" });

    // TODO: "Zero count" if 0 specified as arg
    commands.add(["tabp[revious]", "tp[revious]", "tabN[ext]", "tN[ext]", "bp[revious]", "bN[ext]"],
        "Switch to the previous tab or go [count] tabs back",
        function (args)
        {
            let count = args.count;
            let arg   = args[0];

            // count is ignored if an arg is specified, as per Vim
            if (arg)
            {
                if (/^\d+$/.test(arg))
                    tabs.select("-" + arg, true); // FIXME: urgh!
                else
                    liberator.echoerr("E488: Trailing characters");
            }
            else if (count > 0)
            {
                tabs.select("-" + count, true);
            }
            else
            {
                tabs.select("-1", true);
            }
        },
        {
            argCount: "?",
            count: true
        });

    // TODO: "Zero count" if 0 specified as arg
    commands.add(["tabn[ext]", "tn[ext]", "bn[ext]"],
        "Switch to the next or [count]th tab",
        function (args)
        {
            let count = args.count;
            let arg   = args[0];

            if (arg || count > 0)
            {
                let index;

                // count is ignored if an arg is specified, as per Vim
                if (arg)
                {
                    if (/^\d+$/.test(arg))
                    {
                        index = arg - 1;
                    }
                    else
                    {
                        liberator.echoerr("E488: Trailing characters");
                        return;
                    }
                }
                else
                {
                    index = count - 1;
                }

                if (index < tabs.count)
                    tabs.select(index, true);
                else
                    liberator.beep();
            }
            else
            {
                tabs.select("+1", true);
            }
        },
        {
            argCount: "?",
            count: true
        });

    commands.add(["tabr[ewind]", "tabfir[st]", "br[ewind]", "bf[irst]"],
        "Switch to the first tab",
        function () { tabs.select(0, false); },
        { argCount: "0" });

<<<<<<< HEAD
    if (config.hasTabbrowser)
=======
    if (config.name == "Vimperator" || config.name == "Xulmus")
>>>>>>> 1ae692bd
    {
        // TODO: "Zero count" if 0 specified as arg, multiple args and count ranges?
        commands.add(["b[uffer]"],
            "Switch to a buffer",
            function (args)
            {
                let special = args.bang;
                let count   = args.count;
                let arg     = args.literalArg;

                // if a numeric arg is specified any count is ignored; if a
                // count and non-numeric arg are both specified then E488
                if (arg && count > 0)
                {
                    if (/^\d+$/.test(arg))
                        tabs.switchTo(arg, special);
                    else
                        liberator.echoerr("E488: Trailing characters");
                }
                else if (count > 0)
                {
                    tabs.switchTo(count.toString(), special);
                }
                else
                {
                    tabs.switchTo(arg, special);
                }
            },
            {
                argCount: "?",
                bang: true,
                count: true,
                completer: function (context) completion.buffer(context),
                literal: 0
            });

        commands.add(["buffers", "files", "ls", "tabs"],
            "Show a list of all buffers",
            function (args) { tabs.list(args.literalArg); },
            {
                argCount: "?",
                literal: 0
            });

        commands.add(["quita[ll]", "qa[ll]"],
            "Quit " + config.name,
            function (args) { liberator.quit(false, args.bang); },
            {
                argCount: "0",
                bang: true
            });

        commands.add(["reloada[ll]"],
            "Reload all tab pages",
            function (args) { tabs.reloadAll(args.bang); },
            {
                argCount: "0",
                bang: true
            });

        // TODO: add count support
        commands.add(["tabm[ove]"],
            "Move the current tab after tab N",
            function (args)
            {
                let arg = args[0];

                // FIXME: tabmove! N should probably produce an error
                if (arg && !/^([+-]?\d+)$/.test(arg))
                {
                    liberator.echoerr("E488: Trailing characters");
                    return;
                }

                // if not specified, move to after the last tab
                tabs.move(getBrowser().mCurrentTab, arg || "$", args.bang);
            },
            {
                argCount: "?",
                bang: true
            });

        commands.add(["tabo[nly]"],
            "Close all other tabs",
            function () { tabs.keepOnly(getBrowser().mCurrentTab); },
            { argCount: "0" });

        commands.add(["tabopen", "t[open]", "tabnew", "tabe[dit]"],
            "Open one or more URLs in a new tab",
            function (args)
            {
                let special = args.bang;
                args = args.string;

                let where = special ? liberator.NEW_TAB : liberator.NEW_BACKGROUND_TAB;
                if (/\btabopen\b/.test(options["activate"]))
                    where = special ? liberator.NEW_BACKGROUND_TAB : liberator.NEW_TAB;

                if (args)
                    liberator.open(args, where);
                else
                    liberator.open("about:blank", where);
            },
            {
                bang: true,
                completer: function (context) completion.url(context),
                literal: 0
            });

        commands.add(["tabde[tach]"],
            "Detach current tab to its own window",
            function () { tabs.detachTab(null); },
            { argCount: "0" });

        commands.add(["tabd[uplicate]"],
            "Duplicate current tab",
            function (args)
            {
                let tab = tabs.getTab();

                let activate = args.bang ? true : false;
                if (/\btabopen\b/.test(options["activate"]))
                    activate = !activate;

                for (let i in util.range(0, Math.max(1, args.count)))
                    tabs.cloneTab(tab, activate);
            },
            {
                argCount: "0",
                bang: true,
                count: true
            });
    }

<<<<<<< HEAD
    /* Why not xulmus? */
=======
>>>>>>> 1ae692bd
    if (liberator.has("session") && config.name != "Xulmus")
    {
        // TODO: extract common functionality of "undoall"
        commands.add(["u[ndo]"],
            "Undo closing of a tab",
            function (args)
            {
                let count = args.count;
                args = args[0];

                if (count < 1)
                    count = 1;

                if (args)
                {
                    count = 0;
                    for (let [i, item] in Iterator(tabs.closedTabs))
                    {
                        if (item.state.entries[0].url == args)
                        {
                            count = i + 1;
                            break;
                        }
                    }

                    if (!count)
                    {
                        liberator.echoerr("Exxx: No matching closed tab");
                        return;
                    }
                }

                window.undoCloseTab(count - 1);
            },
            {
                argCount: "?",
                completer: function (context)
                {
                    context.anchored = false;
                    context.compare = CompletionContext.Sort.unsorted;
                    context.keys = { text: function (item) item.state.entries[0].url, description: "title" };
                    context.completions = tabs.closedTabs;
                },
                count: true,
                literal: 0
            });

        commands.add(["undoa[ll]"],
            "Undo closing of all closed tabs",
            function (args)
            {
                for (let i in Iterator(tabs.closedTabs))
                    window.undoCloseTab(0);

            },
            { argCount: "0" });

        commands.add(["wqa[ll]", "wq", "xa[ll]"],
            "Save the session and quit",
            function () { liberator.quit(true); },
            { argCount: "0" });
    }

    /////////////////////////////////////////////////////////////////////////////}}}
    ////////////////////// PUBLIC SECTION //////////////////////////////////////////
    /////////////////////////////////////////////////////////////////////////////{{{

    return {

        get alternate() alternates[1],

        get browsers()
        {
            let browsers = getBrowser().browsers;
            for (let i = 0; i < browsers.length; i++)
                yield [i, browsers[i]];
        },

        get count() getBrowser().mTabs.length,

        get options()
        {
            let store = this.localStore;
            if (!("options" in store))
                store.options = {};
            return store.options;
        },

        getLocalStore: function (tabIndex)
        {
            let tab = this.getTab(tabIndex);
            if (!tab.liberatorStore)
                tab.liberatorStore = {};
            return tab.liberatorStore;
        },

        get localStore() this.getLocalStore(),

        get tabStrip()
        {
            let tabStrip = null;

            // FIXME: why is this app specific conditional code here?
            if (config.hostApplication == "Firefox")
                tabStrip = getBrowser().mStrip.getElementsByClassName("tabbrowser-tabs")[0];
            else if (/^(Thunderbird|Songbird)$/.test(config.hostApplication))
                tabStrip = getBrowser().mStrip;

            return tabStrip;
        },

        // @returns the index of the currently selected tab starting with 0
        index: function (tab)
        {
            if (tab)
                return Array.indexOf(getBrowser().mTabs, tab);

            return getBrowser().mTabContainer.selectedIndex;
        },

        // TODO: implement filter
        // @returns an array of tabs which match filter
        get: function (filter)
        {
            let buffers = [];
            for (let [i, browser] in this.browsers)
            {
                let title = browser.contentTitle || "(Untitled)";
                let uri = browser.currentURI.spec;
                let number = i + 1;
                buffers.push([number, title, uri]);
            }
            return buffers;
        },

        getContentIndex: function (content)
        {
            for (let [i, browser] in this.browsers)
            {
                if (browser.contentWindow == content || browser.contentDocument == content)
                    return i;
            }
            return -1;
        },

        getTab: function (index)
        {
            if (index != undefined)
                return getBrowser().mTabs[index];
            else
                return getBrowser().mCurrentTab;
        },

        get closedTabs()
        {
            return services.get("json").decode(services.get("sessionStore").getClosedTabData(window));
        },

        list: function (filter)
        {
            completion.listCompleter("buffer", filter);
        },

        // wrap causes the movement to wrap around the start and end of the tab list
        // NOTE: position is a 0 based index
        move: function (tab, spec, wrap)
        {
            let index = indexFromSpec(spec, wrap);
            getBrowser().moveTabTo(tab, index);
        },

        // quitOnLastTab = 1: quit without saving session
        // quitOnLastTab = 2: quit and save session
        remove: function (tab, count, focusLeftTab, quitOnLastTab)
        {
            let removeOrBlankTab = {
                    Firefox: function (tab)
                    {
                        if (getBrowser().mTabs.length > 1)
                            getBrowser().removeTab(tab);
                        else
                        {
                            if (buffer.URL != "about:blank" ||
                                window.getWebNavigation().sessionHistory.count > 0)
                            {
                                liberator.open("about:blank", liberator.NEW_BACKGROUND_TAB);
                                getBrowser().removeTab(tab);
                            }
                            else
                                liberator.beep();
                        }
                    },
                    Thunderbird: function (tab)
                    {
                        if (getBrowser().mTabs.length > 1)
                            getBrowser().removeTab(tab);
                        else
                            liberator.beep();
                    },
                    Songbird: function (tab)
                    {
                        if (getBrowser().mTabs.length > 1)
                            getBrowser().removeTab(tab);
                        else
                        {
                            if (buffer.URL != "about:blank" ||
                                window.getWebNavigation().sessionHistory.count > 0)
                            {
                                liberator.open("about:blank", liberator.NEW_BACKGROUND_TAB);
                                getBrowser().removeTab(tab);
                            }
                            else
                                liberator.beep();
                        }
                    }
                }[config.hostApplication] || function () {};

            if (typeof count != "number" || count < 1)
                count = 1;

            if (quitOnLastTab >= 1 && getBrowser().mTabs.length <= count)
            {
                if (liberator.windows.length > 1)
                    window.close();
                else
                    liberator.quit(quitOnLastTab == 2);

                return;
            }

            let index = this.index(tab);
            if (focusLeftTab)
            {
                let lastRemovedTab = 0;
                for (let i = index; i > index - count && i >= 0; i--)
                {
                    removeOrBlankTab(this.getTab(i));
                    lastRemovedTab = i > 0 ? i : 1;
                }
                getBrowser().mTabContainer.selectedIndex = lastRemovedTab - 1;
            }
            else
            {
                let i = index + count - 1;
                if (i >= this.count)
                    i = this.count - 1;

                for (; i >= index; i--)
                    removeOrBlankTab(this.getTab(i));
                getBrowser().mTabContainer.selectedIndex = index;
            }
        },

        keepOnly: function (tab)
        {
            getBrowser().removeAllTabsBut(tab);
        },

        select: function (spec, wrap)
        {
            let index = indexFromSpec(spec, wrap);
            // FIXME:
            if (index == -1)
            {
                liberator.beep(); // XXX: move to ex-handling?
                return;
            }
            getBrowser().mTabContainer.selectedIndex = index;
        },

        reload: function (tab, bypassCache)
        {
            if (bypassCache)
            {
                const flags = Ci.nsIWebNavigation.LOAD_FLAGS_BYPASS_PROXY | Ci.nsIWebNavigation.LOAD_FLAGS_BYPASS_CACHE;
                getBrowser().getBrowserForTab(tab).reloadWithFlags(flags);
            }
            else
            {
                getBrowser().reloadTab(tab);
            }
        },

        reloadAll: function (bypassCache)
        {
            if (bypassCache)
            {
                for (let i = 0; i < getBrowser().mTabs.length; i++)
                {
                    try
                    {
                        this.reload(getBrowser().mTabs[i], bypassCache);
                    }
                    catch (e)
                    {
                        // FIXME: can we do anything useful here without stopping the
                        //        other tabs from reloading?
                    }
                }
            }
            else
            {
                getBrowser().reloadAllTabs();
            }
        },

        // "buffer" is a string which matches the URL or title of a buffer, if it
        // is null, the last used string is used again
        switchTo: function (buffer, allowNonUnique, count, reverse)
        {
            if (buffer == "")
                return;

            if (buffer != null)
            {
                // store this command, so it can be repeated with "B"
                lastBufferSwitchArgs = buffer;
                lastBufferSwitchSpecial = allowNonUnique;
            }
            else
            {
                buffer = lastBufferSwitchArgs;
                if (allowNonUnique === undefined || allowNonUnique == null) // XXX
                    allowNonUnique = lastBufferSwitchSpecial;
            }

            if (buffer == "#")
            {
                tabs.selectAlternateTab();
                return;
            }

            if (!count || count < 1)
                count = 1;
            if (typeof reverse != "boolean")
                reverse = false;

            let matches = buffer.match(/^(\d+):?/);
            if (matches)
            {
                tabs.select(parseInt(matches[1], 10) - 1, false); // make it zero-based
                return;
            }

            matches = [];
            let lowerBuffer = buffer.toLowerCase();
            let first = tabs.index() + (reverse ? 0 : 1);
            let nbrowsers = getBrowser().browsers.length;
            for (let [i,] in tabs.browsers)
            {
                let index = (i + first) % nbrowsers;
                let url = getBrowser().getBrowserAtIndex(index).contentDocument.location.href;
                let title = getBrowser().getBrowserAtIndex(index).contentDocument.title.toLowerCase();
                if (url == buffer)
                {
                    tabs.select(index, false);
                    return;
                }

                if (url.indexOf(buffer) >= 0 || title.indexOf(lowerBuffer) >= 0)
                    matches.push(index);
            }
            if (matches.length == 0)
                liberator.echoerr("E94: No matching buffer for " + buffer);
            else if (matches.length > 1 && !allowNonUnique)
                liberator.echoerr("E93: More than one match for " + buffer);
            else
            {
                if (reverse)
                {
                    index = matches.length - count;
                    while (index < 0)
                        index += matches.length;
                }
                else
                    index = (count - 1) % matches.length;

                tabs.select(matches[index], false);
            }
        },

        cloneTab: function (tab, activate)
        {
            let newTab = getBrowser().addTab();
            copyTab(newTab, tab);

            if (activate)
                getBrowser().mTabContainer.selectedItem = newTab;

            return newTab;
        },

        detachTab: function (tab)
        {
            if (!tab)
                tab = getBrowser().mTabContainer.selectedItem;

            window.open();
            let win = services.get("windowMediator").getMostRecentWindow("navigator:browser");

            copyTab(win.getBrowser().mCurrentTab, tab);
            this.remove(tab, 1, false, 1);
        },

        selectAlternateTab: function ()
        {
            if (tabs.alternate == null || tabs.getTab() == tabs.alternate)
            {
                liberator.echoerr("E23: No alternate page");
                return;
            }

            // NOTE: this currently relies on v.tabs.index() returning the
            // currently selected tab index when passed null
            let index = tabs.index(tabs.alternate);

            // TODO: since a tab close is more like a bdelete for us we
            // should probably reopen the closed tab when a 'deleted'
            // alternate is selected
            if (index == -1)
                liberator.echoerr("E86: Buffer does not exist");  // TODO: This should read "Buffer N does not exist"
            else
                tabs.select(index);
        },

        // NOTE: when restarting a session FF selects the first tab and then the
        // tab that was selected when the session was created.  As a result the
        // alternate after a restart is often incorrectly tab 1 when there
        // shouldn't be one yet.
        updateSelectionHistory: function ()
        {
            alternates = [this.getTab(), alternates[0]];
        }
    };
    //}}}
}; //}}}

// vim: set fdm=marker sw=4 ts=4 et:<|MERGE_RESOLUTION|>--- conflicted
+++ resolved
@@ -109,10 +109,7 @@
     // hide tabs initially
     if (config.name == "Vimperator")
         getBrowser().mStrip.getElementsByClassName("tabbrowser-tabs")[0].collapsed = true;
-/*
-    if (config.name == "Xulmus")
-        getBrowser()._strip.getElementsByClassName(
-*/
+
     /////////////////////////////////////////////////////////////////////////////}}}
     ////////////////////// OPTIONS /////////////////////////////////////////////////
     /////////////////////////////////////////////////////////////////////////////{{{
@@ -151,11 +148,7 @@
             validator: Option.validateCompleter
         });
 
-<<<<<<< HEAD
     if (config.hasTabbrowser)
-=======
-    if (config.name == "Vimperator" || config.name == "Xulmus")
->>>>>>> 1ae692bd
     {
         options.add(["activate", "act"],
             "Define when tabs are automatically activated",
@@ -245,11 +238,7 @@
         function (count) { tabs.select("-" + (count < 1 ? 1 : count), true); },
         { flags: Mappings.flags.COUNT });
 
-<<<<<<< HEAD
     if (config.hasTabbrowser)
-=======
-    if (config.name == "Vimperator" || config.name == "Xulmus")
->>>>>>> 1ae692bd
     {
         mappings.add([modes.NORMAL], ["b"],
             "Open a prompt to switch buffers",
@@ -460,11 +449,7 @@
         function () { tabs.select(0, false); },
         { argCount: "0" });
 
-<<<<<<< HEAD
     if (config.hasTabbrowser)
-=======
-    if (config.name == "Vimperator" || config.name == "Xulmus")
->>>>>>> 1ae692bd
     {
         // TODO: "Zero count" if 0 specified as arg, multiple args and count ranges?
         commands.add(["b[uffer]"],
@@ -599,10 +584,7 @@
             });
     }
 
-<<<<<<< HEAD
     /* Why not xulmus? */
-=======
->>>>>>> 1ae692bd
     if (liberator.has("session") && config.name != "Xulmus")
     {
         // TODO: extract common functionality of "undoall"
