--- conflicted
+++ resolved
@@ -173,11 +173,7 @@
                 setter: function (value)
                 {
                     let [open, restriction] = [1, 0];
-<<<<<<< HEAD
                     for (let [, opt] in Iterator(this.parseValue(value)))
-=======
-                    for (let [, opt] in Iterator(this.parseValues(value)))
->>>>>>> a0c02311
                     {
                         if (opt == "tab")
                             open = 3;
