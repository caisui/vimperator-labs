--- conflicted
+++ resolved
@@ -1252,7 +1252,6 @@
             scrollToPercentiles(-1, percentage);
         },
 
-<<<<<<< HEAD
         scrollToRatio: function (x, y)
         {
             scrollToPercentiles(x * 100, y * 100);
@@ -1264,8 +1263,6 @@
             content.scrollTo(x, y);
         },
 
-=======
->>>>>>> 480151cc
         /**
          * Scrolls the current buffer laterally to its leftmost.
          */
