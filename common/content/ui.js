/***** BEGIN LICENSE BLOCK ***** {{{
Version: MPL 1.1/GPL 2.0/LGPL 2.1

The contents of this file are subject to the Mozilla Public License Version
1.1 (the "License"); you may not use this file except in compliance with
the License. You may obtain a copy of the License at
http://www.mozilla.org/MPL/

Software distributed under the License is distributed on an "AS IS" basis,
WITHOUT WARRANTY OF ANY KIND, either express or implied. See the License
for the specific language governing rights and limitations under the
License.

(c) 2006-2008: Martin Stubenschrott <stubenschrott@gmx.net>

Alternatively, the contents of this file may be used under the terms of
either the GNU General Public License Version 2 or later (the "GPL"), or
the GNU Lesser General Public License Version 2.1 or later (the "LGPL"),
in which case the provisions of the GPL or the LGPL are applicable instead
of those above. If you wish to allow use of your version of this file only
under the terms of either the GPL or the LGPL, and not to allow others to
use your version of this file under the terms of the MPL, indicate your
decision by deleting the provisions above and replace them with the notice
and other provisions required by the GPL or the LGPL. If you do not delete
the provisions above, a recipient may use your version of this file under
the terms of any one of the MPL, the GPL or the LGPL.
}}} ***** END LICENSE BLOCK *****/

/** @scope modules */

/**
 * This class is used for prompting of user input and echoing of messages
 *
 * it consists of a prompt and command field
 * be sure to only create objects of this class when the chrome is ready
 */
function CommandLine() //{{{
{
    ////////////////////////////////////////////////////////////////////////////////
    ////////////////////// PRIVATE SECTION /////////////////////////////////////////
    /////////////////////////////////////////////////////////////////////////////{{{

    storage.newArray("history-search", true);
    storage.newArray("history-command", true);

    var messageHistory = {
        _messages: [],
        get messages()
        {
            let max = options["messages"];

            // resize if 'messages' has changed
            if (this._messages.length > max)
                this._messages = this._messages.splice(this._messages.length - max);

            return this._messages;
        },

        get length() this._messages.length,

        add: function add(message)
        {
            if (!message)
                return;

            if (this._messages.length >= options["messages"])
                this._messages.shift();

            this._messages.push(message);
        }
    };
    var lastMowOutput = null;

    var silent = false;
    var keepCommand = false;
    var lastEcho = null;

    /**
     * A class for managing the history of an inputField
     *
     * @param {Object} inputField
     * @param {string} mode
     */
    function History(inputField, mode)
    {
        if (!(this instanceof arguments.callee))
            return new arguments.callee(inputField, mode);

        this.input = inputField;
        this.store = storage["history-" + mode];
        this.reset();
    }
    History.prototype = {
        /**
         * Empties the history.
         */
        reset: function ()
        {
            this.index = null;
        },
        /**
         * Permanently save the history
         */
        save: function ()
        {
            let str = this.input.value;
            if (/^\s*$/.test(str))
                return;
            this.store.mutate("filter", function (line) line != str);
            this.store.push(str);
            this.store.truncate(options["history"], true);
        },
        /**
         * Set the current match to val
         *
         * @param {string} val
         */
        replace: function (val)
        {
            this.input.value = val;
            liberator.triggerCallback("change", currentExtendedMode, val);
        },

        /**
         * move up or (if backward) down in the history
         *
         * @param {boolean} backward
         * @param {boolean} matchCurrent XXX: what?
         */
        select: function (backward, matchCurrent)
        {
            // always reset the tab completion if we use up/down keys
            completions.reset();

            let diff = backward ? -1 : 1;

            if (this.index == null)
            {
                this.original = this.input.value;
                this.index = this.store.length;
            }

            // search the history for the first item matching the current
            // commandline string
            while (true)
            {
                this.index += diff;
                if (this.index < 0 || this.index > this.store.length)
                {
                    this.index = Math.max(0, Math.min(this.store.length, this.index));
                    liberator.beep();
                    // I don't know why this kludge is needed. It
                    // prevents the caret from moving to the end of
                    // the input field.
                    if (this.input.value == "")
                    {
                        this.input.value = " ";
                        this.input.value = "";
                    }
                    break;
                }

                let hist = this.store.get(this.index);

                // user pressed DOWN when there is no newer history item
                if (hist == null)
                    hist = this.original;

                if (!matchCurrent || hist.substr(0, this.original.length) == this.original)
                {
                    this.replace(hist);
                    break;
                }
            }
        }
    };

    /**
     * A class for tab completions on an input field
     *
     * @param {Object} input
     */
    function Completions(input)
    {
        if (!(this instanceof arguments.callee))
            return new arguments.callee(input);

        let self = this;
        this.context = CompletionContext(input.editor);
        this.context.onUpdate = function ()
        {
            self._reset();
        };
        this.editor = input.editor;
        this.selected = null;
        this.wildmode = options.get("wildmode");
        this.itemList = completionList;
        this.itemList.setItems(this.context);
        this.reset();
    }
    Completions.prototype = {
        UP: {},
        DOWN: {},
        PAGE_UP: {},
        PAGE_DOWN: {},
        RESET: null,

        get completion()
        {
            let str = commandline.command;
            return str.substring(this.prefix.length, str.length - this.suffix.length);
        },
        set completion set_completion(completion)
        {
            this.previewClear();

            // Change the completion text.
            // The second line is a hack to deal with some substring
            // preview corner cases.
            commandWidget.value = this.prefix + completion + this.suffix;
            this.editor.selection.focusNode.textContent = commandWidget.value;

            // Reset the caret to one position after the completion.
            this.caret = this.prefix.length + completion.length;
        },

        get caret() this.editor.selection.focusOffset,
        set caret(offset)
        {
            commandWidget.selectionStart = offset;
            commandWidget.selectionEnd = offset;
        },

        get start() this.context.allItems.start,

        get items() this.context.allItems.items,

        get substring() this.context.longestAllSubstring,

        get wildtype() this.wildtypes[this.wildIndex] || "",

        get type() ({
            list:    this.wildmode.checkHas(this.wildtype, "list"),
            longest: this.wildmode.checkHas(this.wildtype, "longest"),
            first:   this.wildmode.checkHas(this.wildtype, ""),
            full:    this.wildmode.checkHas(this.wildtype, "full")
        }),

        complete: function complete(show, tabPressed)
        {
            this.context.reset();
            this.context.tabPressed = tabPressed;
            liberator.triggerCallback("complete", currentExtendedMode, this.context);
            this.context.updateAsync = true;
            this.reset(show, tabPressed);
            this.wildIndex = 0;
        },

        preview: function preview()
        {
            this.previewClear();
            if (this.wildIndex < 0 || this.suffix || !this.items.length)
                return;

            let substring = "";
            switch (this.wildtype.replace(/.*:/, ""))
            {
                case "":
                    substring = this.items[0].text;
                    break;
                case "longest":
                    if (this.items.length > 1)
                    {
                        substring = this.substring;
                        break;
                    }
                    // Fallthrough
                case "full":
                    let item = this.items[this.selected != null ? this.selected + 1 : 0];
                    if (item)
                        substring = item.text;
                    break;
            }

            // Don't show 1-character substrings unless we've just hit backspace
            if (substring.length < 2 && (!this.lastSubstring || this.lastSubstring.indexOf(substring) != 0))
                return;
            this.lastSubstring = substring;

            let value = this.completion;
            if (util.compareIgnoreCase(value, substring.substr(0, value.length)))
                return;
            substring = substring.substr(value.length);
            this.removeSubstring = substring;

            let node = util.xmlToDom(<span highlight="Preview">{substring}</span>,
                document);
            let start = this.caret;
            this.editor.insertNode(node, this.editor.rootElement, 1);
            this.caret = start;
        },

        previewClear: function previewClear()
        {
            let node = this.editor.rootElement.firstChild;
            if (node && node.nextSibling)
                this.editor.deleteNode(node.nextSibling);
            else if (this.removeSubstring)
            {
                let str = this.removeSubstring;
                let cmd = commandWidget.value;
                if (cmd.substr(cmd.length - str.length) == str)
                    commandWidget.value = cmd.substr(0, cmd.length - str.length);
            }
            delete this.removeSubstring;
        },

        reset: function reset(show)
        {
            this.wildIndex = -1;

            this.prefix = this.context.value.substring(0, this.start);
            this.value  = this.context.value.substring(this.start, this.caret);
            this.suffix = this.context.value.substring(this.caret);

            if (show)
            {
                this.itemList.reset();
                this.selected = null;
                this.wildIndex = 0;
            }

            this.wildtypes = this.wildmode.values;
            this.preview();
        },

        _reset: function _reset()
        {
            this.prefix = this.context.value.substring(0, this.start);
            this.value  = this.context.value.substring(this.start, this.caret);
            this.suffix = this.context.value.substring(this.caret);

            this.itemList.reset();
            this.itemList.selectItem(this.selected);

            this.preview();
        },

        select: function select(idx)
        {
            switch (idx)
            {
                case this.UP:
                    if (this.selected == null)
                        idx = -2
                    else
                        idx = this.selected - 1;
                    break;
                case this.DOWN:
                    if (this.selected == null)
                        idx = 0;
                    else
                        idx = this.selected + 1;
                    break;
                case this.RESET:
                    idx = null;
                    break;
                default:
                    idx = Math.max(0, Math.min(this.items.length - 1, idx));
                    break;
            }

            if (idx == -1 || this.items.length && idx >= this.items.length || idx == null)
            {
                // Wrapped. Start again.
                this.selected = null;
                this.completion = this.value;
            }
            else
            {
                // Wait for contexts to complete if necessary.
                // FIXME: Need to make idx relative to individual contexts.
                let list = this.context.contextList.reverse();
                if (idx == -2)
                    list = list.slice().reverse();
                let n = 0;
                for (let [,context] in Iterator(list))
                {
                    function done() !(idx >= n + context.items.length || idx == -2 && !context.items.length);
                    while (context.incomplete && !done())
                        liberator.threadYield(true, true);
                    if (done())
                        break;
                    n += context.items.length;
                }

                // See previous FIXME. This will break if new items in
                // a previous context come in.
                if (idx < 0)
                    idx = this.items.length - 1;

                this.selected = idx;
                this.completion = this.items[idx].text;
            }

            this.itemList.selectItem(idx);
        },

        tab: function tab(reverse)
        {
            autocompleteTimer.flush();
            // Check if we need to run the completer.
<<<<<<< HEAD
            let numElementsNeeded;
            if (this.selected == null)
                numElementsNeeded = reverse ? 100000 : 1; // better way to specify give me all items than setting to a very large number?
            else
                numElementsNeeded = reverse ? this.selected : this.selected + 2; // this.selected is zero-based


=======
>>>>>>> 8acd490a
            if (this.context.waitingForTab || this.wildIndex == -1)
                this.complete(true, true);

            switch (this.wildtype.replace(/.*:/, ""))
            {
                case "":
                    this.select(0);
                    break;
                case "longest":
                    if (this.items.length > 1)
                    {
                        if (this.substring && this.substring != this.completion)
                            this.completion = this.substring;
                        break;
                    }
                    // Fallthrough
                case "full":
                    this.select(reverse ? this.UP : this.DOWN)
                    break;
            }

            if (this.items.length == 0)
                return void liberator.beep();

            if (this.type.list)
                completionList.show();

            this.wildIndex = Math.max(0, Math.min(this.wildtypes.length - 1, this.wildIndex + 1));
            this.preview();

            statusTimer.tell();
        }
    }

    /////////////////////////////////////////////////////////////////////////////}}}
    ////////////////////// TIMERS //////////////////////////////////////////////////
    /////////////////////////////////////////////////////////////////////////////{{{

    var statusTimer = new Timer(5, 100, function statusTell() {
        if (completions.selected == null)
            statusline.updateProgress("");
        else
            statusline.updateProgress("match " + (completions.selected + 1) + " of " + completions.items.length);
    });

    var autocompleteTimer = new Timer(201, 500, function autocompleteTell(tabPressed) {
        if (events.feedingKeys || !completions)
            return;
        completions.complete(true, false);
        completions.itemList.show();
    });

    var tabTimer = new Timer(0, 0, function tabTell(event) {
        if (completions)
            completions.tab(event.shiftKey);
    });

    /////////////////////////////////////////////////////////////////////////////}}}
    ////////////////////// CALLBACKS ///////////////////////////////////////////////
    /////////////////////////////////////////////////////////////////////////////{{{

    // callback for prompt mode
    var promptSubmitCallback = null;
    var promptChangeCallback = null;
    var promptCompleter = null;

    liberator.registerCallback("submit", modes.EX, function (command) {
        liberator.execute(command);
    });
    liberator.registerCallback("complete", modes.EX, function (context) {
        context.fork("ex", 0, completion, "ex");
    });
    liberator.registerCallback("change", modes.EX, function (command) {
        if (options.get("wildoptions").has("auto"))
            autocompleteTimer.tell(false);
    });

    liberator.registerCallback("cancel", modes.PROMPT, closePrompt);
    liberator.registerCallback("submit", modes.PROMPT, closePrompt);
    liberator.registerCallback("change", modes.PROMPT, function (str) {
        liberator.triggerCallback("change", modes.EX, str);
        if (promptChangeCallback)
            return promptChangeCallback.call(commandline, str);
    });
    liberator.registerCallback("complete", modes.PROMPT, function (context) {
        if (promptCompleter)
            context.fork("input", 0, commandline, promptCompleter);
    });

    function closePrompt(value)
    {
        let callback = promptSubmitCallback;
        promptSubmitCallback = null;
        if (callback)
            callback.call(commandline, value == null ? commandline.command : value);
    }

    /////////////////////////////////////////////////////////////////////////////}}}
    ////////////////////// VARIABLES ///////////////////////////////////////////////
    /////////////////////////////////////////////////////////////////////////////{{{

    const completionList = new ItemList("liberator-completions");
    var completions = null;
    var history = null;

    var startHints = false; // whether we're waiting to start hints mode
    var lastSubstring = "";

    // the containing box for the promptWidget and commandWidget
    const commandlineWidget = document.getElementById("liberator-commandline");
    // the prompt for the current command, for example : or /. Can be blank
    const promptWidget = document.getElementById("liberator-commandline-prompt");
    // the command bar which contains the current command
    const commandWidget = document.getElementById("liberator-commandline-command");

    const messageBox = document.getElementById("liberator-message");

    commandWidget.inputField.QueryInterface(Ci.nsIDOMNSEditableElement);
    messageBox.inputField.QueryInterface(Ci.nsIDOMNSEditableElement);

    // the widget used for multiline output
    const multilineOutputWidget = document.getElementById("liberator-multiline-output");
    const outputContainer = multilineOutputWidget.parentNode;

    multilineOutputWidget.contentDocument.body.id = "liberator-multiline-output-content";

    // the widget used for multiline intput
    const multilineInputWidget = document.getElementById("liberator-multiline-input");

    // we need to save the mode which were in before opening the command line
    // this is then used if we focus the command line again without the "official"
    // way of calling "open"
    var currentExtendedMode = null;     // the extended mode which we last openend the command line for
    // modules.__defineGetter__("currentExtendedMode", function () _currentExtendedMode)
    // modules.__defineSetter__("currentExtendedMode", function (val) (liberator.dumpStack("currentExtendedMode = " + (val && modes.getMode(val).name)),
    //          _currentExtendedMode = val))
    var currentPrompt = null;
    var currentCommand = null;

    // save the arguments for the inputMultiline method which are needed in the event handler
    var multilineRegexp = null;
    var multilineCallback = null;

    /**
     * @private - highlight the messageBox according to group
     */
    function setHighlightGroup(group)
    {
        messageBox.setAttributeNS(NS.uri, "highlight", group);
    }

    /**
     * @private - Determines whether the command line should be visible.
     *
     * @return {boolean}
     */
    function commandShown() modes.main == modes.COMMAND_LINE &&
            !(modes.extended & (modes.INPUT_MULTILINE | modes.OUTPUT_MULTILINE));

    /**
     * @private - set the prompt to val styled with highlightGroup
     *
     * @param {string} val
     * @param {string} highlightGroup
     */
    function setPrompt(val, highlightGroup)
    {
        promptWidget.value = val;
        promptWidget.size = val.length;
        promptWidget.collapsed = (val == "");
        promptWidget.setAttributeNS(NS.uri, "highlight", highlightGroup || commandline.HL_NORMAL);
    }

    /**
     * @private - set the command to cmd and move the user's cursor to the end.
     *
     * @param {string} cmd
     */
    function setCommand(cmd)
    {
        commandWidget.value = cmd;
        commandWidget.selectionStart = cmd.length;
        commandWidget.selectionEnd = cmd.length;
    }

    /**
     * @private - display a message styled with highlightGroup
     * and, if forceSingle is true, ensure it takes only one line.
     *
     * @param {string} str
     * @param {string} highlightGroup
     * @param {boolean} forceSingle
     */
    function echoLine(str, highlightGroup, forceSingle)
    {
        setHighlightGroup(highlightGroup);
        messageBox.value = str;

        liberator.triggerObserver("echoLine", str, highlightGroup, forceSingle);

        if (!commandShown())
            commandline.hide();

        let field = messageBox.inputField;
        if (!forceSingle && field.editor.rootElement.scrollWidth > field.scrollWidth)
            echoMultiline(<span highlight="Message">{str}</span>, highlightGroup);
    }

    /**
     * Display a multiline message, possible through a "more" like interface
     *
     * TODO: resize upon a window resize
     *
     * @param {string} str
     * @param {string} highlightGroup
     */
    function echoMultiline(str, highlightGroup)
    {
        let doc = multilineOutputWidget.contentDocument;
        let win = multilineOutputWidget.contentWindow;

        liberator.triggerObserver("echoMultiline", str, highlightGroup);

        // If it's already XML, assume it knows what it's doing.
        // Otherwise, white space is significant.
        // The problem elsewhere is that E4X tends to insert new lines
        // after interpolated data.
        XML.ignoreWhitespace = typeof str != "xml";
        lastMowOutput = <div class="ex-command-output" style="white-space: nowrap" highlight={highlightGroup}>{template.maybeXML(str)}</div>;
        let output = util.xmlToDom(lastMowOutput, doc);
        XML.ignoreWhitespace = true;


        // FIXME: need to make sure an open MOW is closed when commands
        //        that don't generate output are executed
        if (outputContainer.collapsed)
            doc.body.innerHTML = "";

        doc.body.appendChild(output);

        commandline.updateOutputHeight(true);

        if (options["more"] && win.scrollMaxY > 0)
        {
            // start the last executed command's output at the top of the screen
            let elements = doc.getElementsByClassName("ex-command-output");
            elements[elements.length - 1].scrollIntoView(true);
        }
        else
        {
            win.scrollTo(0, doc.height);
        }

        win.focus();

        startHints = false;
        modes.set(modes.COMMAND_LINE, modes.OUTPUT_MULTILINE);
        commandline.updateMorePrompt();
    }

    /**
     * @private - ensure that the Multiline input widget is the
     * correct size.
     */
    function autosizeMultilineInputWidget()
    {
        let lines = multilineInputWidget.value.split("\n").length - 1;

        multilineInputWidget.setAttribute("rows", Math.max(lines, 1));
    }

    /**
     * @private - eval()s a javascript expression
     * and returns a string suitable to be echo'd.
     *
     * If useColor is true, util.objectToString will
     * colorize object output.
     *
     * @param {string} arg
     * @param {boolean} useColor
     */
    function echoArgumentToString(arg, useColor)
    {
        if (!arg)
            return "";

        try
        {
            arg = liberator.eval(arg);
        }
        catch (e)
        {
            liberator.echoerr(e);
            return null;
        }

        if (typeof arg === "object")
            arg = util.objectToString(arg, useColor);
        else if (typeof arg == "string" && /\n/.test(arg))
            arg = <span highlight="CmdOutput">{arg}</span>;
        else
            arg = String(arg);

        return arg;
    }

    /////////////////////////////////////////////////////////////////////////////}}}
    ////////////////////// OPTIONS /////////////////////////////////////////////////
    /////////////////////////////////////////////////////////////////////////////{{{

    options.add(["history", "hi"],
        "Number of Ex commands and search patterns to store in the command-line history",
        "number", 500,
        { validator: function (value) value >= 0 });

    options.add(["messages", "msgs"],
        "Number of messages to store in the message history",
        "number", 100,
        { validator: function (value) value >= 0 });

    options.add(["more"],
        "Pause the message list window when more than one screen of listings is displayed",
        "boolean", true);

    options.add(["showmode", "smd"],
        "Show the current mode in the command line",
        "boolean", true);

    options.add(["suggestengines"],
         "Engine Alias which has a feature of suggest",
         "stringlist", "google",
         {
             completer: function completer(value)
             {
                 let engines = services.get("browserSearch").getEngines({})
                                       .filter(function (engine) engine.supportsResponseType("application/x-suggestions+json"));

                 return engines.map(function (engine) [engine.alias, engine.description]);
             },
             validator: Option.validateCompleter
         });

    // TODO: these belong in ui.js
    options.add(["complete", "cpt"],
        "Items which are completed at the :[tab]open prompt",
        "charlist", "sfl",
        {
            completer: function completer(filter) [k for each (k in completion.urlCompleters)],
            validator: Option.validateCompleter
        });

    options.add(["wildcase", "wic"],
        "Completion case matching mode",
        "string", "smart",
        {
            completer: function () [
                ["smart", "Case is significant when capital letters are typed"],
                ["match", "Case is always significant"],
                ["ignore", "Case is never significant"]
            ],
            validator: Option.validateCompleter
        });

    options.add(["wildignore", "wig"],
        "List of file patterns to ignore when completing files",
        "stringlist", "",
        {
            validator: function validator(values)
            {
                // TODO: allow for escaping the ","
                try
                {
                    RegExp("^(" + values.join("|") + ")$");
                    return true;
                }
                catch (e)
                {
                    return false;
                }
            }
        });

    options.add(["wildmode", "wim"],
        "Define how command line completion works",
        "stringlist", "list:full",
        {
            completer: function completer(filter)
            {
                return [
                    // Why do we need ""?
                    ["",              "Complete only the first match"],
                    ["full",          "Complete the next full match"],
                    ["longest",       "Complete to longest common string"],
                    ["list",          "If more than one match, list all matches"],
                    ["list:full",     "List all and complete first match"],
                    ["list:longest",  "List all and complete common string"]
                ];
            },
            validator: Option.validateCompleter,
            checkHas: function (value, val)
            {
                let [first, second] = value.split(":", 2);
                return first == val || second == val;
            }
        });

    options.add(["wildoptions", "wop"],
        "Change how command line completion is done",
        "stringlist", "",
        {
            completer: function completer(value)
            {
                return [
                    ["",     "Default completion that won't show or sort the results"],
                    ["auto", "Automatically show completions while you are typing"],
                    ["sort", "Always sort the completion list"]
                ];
            },
            validator: Option.validateCompleter
        });

    /////////////////////////////////////////////////////////////////////////////}}}
    ////////////////////// MAPPINGS ////////////////////////////////////////////////
    /////////////////////////////////////////////////////////////////////////////{{{

    var myModes = [modes.COMMAND_LINE];

    // TODO: move "<Esc>", "<C-[" here from mappings
    mappings.add(myModes,
        ["<C-c>"], "Focus content",
        function () { events.onEscape(); });

    mappings.add(myModes,
        ["<Space>"], "Expand command line abbreviation",
        function ()
        {
            commandline.resetCompletions();
            return editor.expandAbbreviation("c");
        },
        { flags: Mappings.flags.ALLOW_EVENT_ROUTING });

    mappings.add(myModes,
        ["<C-]>", "<C-5>"], "Expand command line abbreviation",
        function () { editor.expandAbbreviation("c"); });

    mappings.add([modes.NORMAL],
        ["g<"], "Redisplay the last command output",
        function ()
        {
            if (lastMowOutput)
                echoMultiline(lastMowOutput, commandline.HL_NORMAL);
            else
                liberator.beep();
        });

    /////////////////////////////////////////////////////////////////////////////}}}
    ////////////////////// COMMANDS ////////////////////////////////////////////////
    /////////////////////////////////////////////////////////////////////////////{{{

    var echoCommands = [
        {
            name: "ec[ho]",
            description: "Echo the expression",
            action: liberator.echo
        },
        {
            name: "echoe[rr]",
            description: "Echo the expression as an error message",
            action: liberator.echoerr
        },
        {
            name: "echom[sg]",
            description: "Echo the expression as an informational message",
            action: liberator.echomsg
        }
    ];

    echoCommands.forEach(function (command) {
        commands.add([command.name],
            command.description,
            function (args)
            {
                let str = echoArgumentToString(args.string, true);
                if (str != null)
                    command.action(str);
            },
            {
                completer: function (context) completion.javascript(context),
                literal: 0
            });
    });

    commands.add(["mes[sages]"],
        "Display previously given messages",
        function ()
        {
            // TODO: are all messages single line? Some display an aggregation
            //       of single line messages at least. E.g. :source
            // FIXME: I retract my retraction, this command-line/MOW mismatch _is_ really annoying -- djk
            if (messageHistory.length == 1)
            {
                let message = messageHistory.messages[0];
                commandline.echo(message.str, message.highlight, commandline.FORCE_SINGLELINE);
            }
            else if (messageHistory.length > 1)
            {
                XML.ignoreWhitespace = false;
                let list = template.map(messageHistory.messages, function (message)
                    <div highlight={message.highlight + " Message"}>{message.str}</div>);
                liberator.echo(list, commandline.FORCE_MULTILINE);
            }
        },
        { argCount: "0" });

    /////////////////////////////////////////////////////////////////////////////}}}
    ////////////////////// PUBLIC SECTION //////////////////////////////////////////
    /////////////////////////////////////////////////////////////////////////////{{{

    return {

        HL_NORMAL     : "Normal",
        HL_ERRORMSG   : "ErrorMsg",
        HL_MODEMSG    : "ModeMsg",
        HL_MOREMSG    : "MoreMsg",
        HL_QUESTION   : "Question",
        HL_INFOMSG    : "InfoMsg",
        HL_WARNINGMSG : "WarningMsg",
        HL_LINENR     : "LineNr",

        FORCE_MULTILINE    : 1 << 0,
        FORCE_SINGLELINE   : 1 << 1,
        DISALLOW_MULTILINE : 1 << 2, // if an echo() should try to use the single line
                                     // but output nothing when the MOW is open; when also
                                     // FORCE_MULTILINE is given, FORCE_MULTILINE takes precedence
        APPEND_TO_MESSAGES : 1 << 3, // add the string to the message history

        get completionContext() completions.context,

        get mode() (modes.extended == modes.EX) ? "cmd" : "search",

        get silent() silent,
        set silent(val) {
            silent = val;
            if (silent)
                storage.styles.addSheet(true, "silent-mode", "chrome://*", "#liberator-commandline > * { opacity: 0 }");
            else
                storage.styles.removeSheet(true, "silent-mode");
        },

        /**
         * XXX: This function is not used!
         */
        runSilently: function (fn, self)
        {
            let wasSilent = this.silent;
            this.silent = true;
            try
            {
                fn.call(self);
            }
            finally
            {
                this.silent = wasSilent;
            }
        },

        get command()
        {
            try
            {
                return commandWidget.inputField.editor.rootElement.firstChild.textContent;
            }
            catch (e) {}
            return commandWidget.value;
        },
        set command(cmd) commandWidget.value = cmd,

        get message() messageBox.value,

        /**
         * Changes the command line to display the following prompt (usually ":")
         * followed by the command, in the given mode. Valid modes are
         * attributes of the "modes" variable, and modes.EX is probably
         * a good choice.
         *
         * @param {string} prompt
         * @param {string} cmd
         * @param {number} mode
         */
        open: function open(prompt, cmd, extendedMode)
        {
            // save the current prompts, we need it later if the command widget
            // receives focus without calling the this.open() method
            currentPrompt = prompt || "";
            currentCommand = cmd || "";
            currentExtendedMode = extendedMode || null;
            keepCommand = false;

            setPrompt(currentPrompt);
            setCommand(currentCommand);
            commandlineWidget.collapsed = false;

            modes.set(modes.COMMAND_LINE, currentExtendedMode);

            commandWidget.focus();

            history = History(commandWidget.inputField, (modes.extended == modes.EX) ? "command" : "search");
            completions = Completions(commandWidget.inputField);

            // open the completion list automatically if wanted
            liberator.triggerCallback("change", currentExtendedMode, cmd);
        },

        /**
         * Removes any input from the command line, without executing its
         * contents. Removes any "More" windows or other such output.
         * Pressing <ESC> in EX mode normally has this effect.
         */
        close: function close()
        {
            let mode = currentExtendedMode;
            currentExtendedMode = null;
            liberator.triggerCallback("cancel", mode);

            if (history)
                history.save();

            this.resetCompletions(); // cancels any asynchronous completion still going on, must be before completions = null
            completions = null;
            history = null;

            statusline.updateProgress(""); // we may have a "match x of y" visible
            liberator.focusContent(false);

            multilineInputWidget.collapsed = true;
            completionList.hide();

            if (!keepCommand || this.silent)
            {
                outputContainer.collapsed = true;
                commandline.updateMorePrompt();
                this.hide();
            }
            if (!outputContainer.collapsed)
            {
                modes.set(modes.COMMAND_LINE, modes.OUTPUT_MULTILINE);
                commandline.updateMorePrompt();
            }
            keepCommand = false;
        },


        /**
         * Hide any auto-completion/More-ing that is happening.
         */
        hide: function hide()
        {
            commandlineWidget.collapsed = true;
        },

        /**
         * Output the given string onto the command line coloured
         * using the rules according to highlightGroup. If not
         * given higlightGroup defaults to commandline.HL_NORMAL
         * and other possibe values are at commandline.HL_[A-Z]*.
         *
         * Flags can be any of:
         *   commandline.APPEND_TO_MESSAGES (causes message to be added to the messagesHistory)
         *   commandline.FORCE_SINGLELINE | commandline.DISALLOW_MULTILINE
         *   commandline.FORCE_MULTILINE
         *
         * @param {string} str
         * @param {string} highlightGroup
         * @param {number} flags
         */
        echo: function echo(str, highlightGroup, flags)
        {
           // liberator.echo uses different order of flags as it omits the highlight group, change v.commandline.echo argument order? --mst
            if (silent)
                return false;

            highlightGroup = highlightGroup || this.HL_NORMAL;

            if (flags & this.APPEND_TO_MESSAGES)
                messageHistory.add({ str: str, highlight: highlightGroup });

            // The DOM isn't threadsafe. It must only be accessed from the main thread.
            liberator.callInMainThread(function ()
            {
                let single = flags & (this.FORCE_SINGLELINE | this.DISALLOW_MULTILINE);

                let action = echoLine;

                if (!single && (!outputContainer.collapsed || messageBox.value == lastEcho))
                {
                    highlightGroup += " Message";
                    action = echoMultiline;
                }

                if ((flags & this.FORCE_MULTILINE) || (/\n/.test(str) || typeof str == "xml") && !(flags & this.FORCE_SINGLELINE))
                    action = echoMultiline;

                if ((flags & this.DISALLOW_MULTILINE) && !outputContainer.collapsed)
                    return;

                if (single)
                    lastEcho = null;
                else
                {
                    if (messageBox.value == lastEcho)
                        echoMultiline(<span highlight="Message">{lastEcho}</span>,
                            messageBox.getAttributeNS(NS.uri, "highlight"));
                    lastEcho = (action == echoLine) && str;
                }

                if (action)
                    action(str, highlightGroup, single);
            }, this);

            return true;
        },

        /**
         * Prompt the user for a string and execute the given
         * callback with that as the only argument on <CR>
         * extra can have any of the following attributes:
         *
         *     onChange: A function to be called with the current input every time it changes
         *     completer: A function called with a ?context? when the user tries to tabcomplete
         *     promptHighlight: The HighlightGroup to use (default commandline.HL_QUESTION, others
         *                      can be found at commandline.HL_[A-Z]*)
         *
         * This function sets the mode to modes.COMMAND_LINE, and thus popping the mode will
         * stop further input from being waited for (useful for stopping onChange)
         *
         * @param {string} prompt
         * @param {function(string)} callback
         * @param {Object} extra
         */
        input: function input(prompt, callback, extra)
        {
            extra = extra || {};

            promptSubmitCallback = callback;
            promptChangeCallback = extra.onChange;
            promptCompleter = extra.completer;

            modes.push(modes.COMMAND_LINE, modes.PROMPT);
            currentExtendedMode = modes.PROMPT;

            setPrompt(prompt, extra.promptHighlight || this.HL_QUESTION);
            setCommand(extra.default || "");
            commandlineWidget.collapsed = false;
            commandWidget.focus();

            completions = Completions(commandWidget.inputField);
        },

        /**
         * Get a multiline input from a user, up to but not including
         * the line which matches the given regular expression. Then
         * execute the callback with that string as a parameter.
         *
         * @param {RegExp} untilRegexp
         * @param {function(string)} callbackFunc
         */
        inputMultiline: function inputMultiline(untilRegexp, callbackFunc)
        {
            // Kludge.
            let cmd = !commandWidget.collapsed && this.command;
            modes.push(modes.COMMAND_LINE, modes.INPUT_MULTILINE);
            if (cmd != false)
                echoLine(cmd, this.HL_NORMAL);

            // save the arguments, they are needed in the event handler onEvent
            multilineRegexp = untilRegexp;
            multilineCallback = callbackFunc;

            multilineInputWidget.collapsed = false;
            multilineInputWidget.value = "";
            autosizeMultilineInputWidget();

            setTimeout(function () { multilineInputWidget.focus(); }, 10);
        },

        /**
         * Handle events, the come from liberator when liberator.mode = modes.COMMAND_LINE
         * but also takes blur/focus/input events raw from #liberator-commandline-command
         * in the XUL
         *
         * @param {Event} event
         */
        onEvent: function onEvent(event)
        {
            let command = this.command;

            if (event.type == "blur")
            {
                // prevent losing focus, there should be a better way, but it just didn't work otherwise
                setTimeout(function () {
                    if (commandShown() && event.originalTarget == commandWidget.inputField)
                        commandWidget.inputField.focus();
                }, 0);
            }
            else if (event.type == "focus")
            {
                if (!commandShown() && event.target == commandWidget.inputField)
                {
                    event.target.blur();
                    liberator.beep();
                }
            }
            else if (event.type == "input")
            {
                //this.resetCompletions(); -> already handled by "keypress" below (hopefully), so don't do it twice
                liberator.triggerCallback("change", currentExtendedMode, command);
            }
            else if (event.type == "keypress")
            {
                if (completions)
                    completions.previewClear();
                if (!currentExtendedMode)
                    return true;

                let key = events.toString(event);
                //liberator.log("command line handling key: " + key + "\n");

                // user pressed ENTER to carry out a command
                // user pressing ESCAPE is handled in the global onEscape
                //   FIXME: <Esc> should trigger "cancel" event
                if (events.isAcceptKey(key))
                {
                    let mode = currentExtendedMode; // save it here, as modes.pop() resets it
                    keepCommand = true;
                    currentExtendedMode = null; // Don't let modes.pop trigger "cancel"
                    modes.pop(!this.silent);

                    return liberator.triggerCallback("submit", mode, command);
                }
                // user pressed UP or DOWN arrow to cycle history completion
                else if (/^(<Up>|<Down>|<S-Up>|<S-Down>|<PageUp>|<PageDown>)$/.test(key))
                {
                    // prevent tab from moving to the next field
                    event.preventDefault();
                    event.stopPropagation();

                    history.select(/Up/.test(key), !/(Page|S-)/.test(key));
                    return false;
                }
                // user pressed TAB to get completions of a command
                else if (key == "<Tab>" || key == "<S-Tab>")
                {
                    // prevent tab from moving to the next field
                    event.preventDefault();
                    event.stopPropagation();

                    tabTimer.tell(event);
                    return false;
                }
                else if (key == "<BS>")
                {
                    // reset the tab completion
                    this.resetCompletions();

                    // and blur the command line if there is no text left
                    if (command.length == 0)
                    {
                        liberator.triggerCallback("cancel", currentExtendedMode);
                        modes.pop();
                    }
                }
                else // any other key
                {
                    this.resetCompletions();
                }
                return true; // allow this event to be handled by Firefox
            }
            else if (event.type == "keyup")
            {
                let key = events.toString(event);
                if (key == "<Tab>" || key == "<S-Tab>")
                    tabTimer.flush();
            }
        },

        /**
         * Multiline input events, they will come straight from
         * #liberator-multiline-input in the XUL.
         *
         * @param {Event} event
         */
        onMultilineInputEvent: function onMultilineInputEvent(event)
        {
            if (event.type == "keypress")
            {
                let key = events.toString(event);
                if (events.isAcceptKey(key))
                {
                    let text = multilineInputWidget.value.substr(0, multilineInputWidget.selectionStart);
                    if (text.match(multilineRegexp))
                    {
                        text = text.replace(multilineRegexp, "");
                        modes.pop();
                        multilineInputWidget.collapsed = true;
                        multilineCallback.call(this, text);
                    }
                }
                else if (events.isCancelKey(key))
                {
                    modes.pop();
                    multilineInputWidget.collapsed = true;
                }
            }
            else if (event.type == "blur")
            {
                if (modes.extended & modes.INPUT_MULTILINE)
                    setTimeout(function () { multilineInputWidget.inputField.focus(); }, 0);
            }
            else if (event.type == "input")
            {
                autosizeMultilineInputWidget();
            }
            return true;
        },

        /**
         * Handle events when we are in multiline output mode,
         * these come from liberator when modes.extended & modes.MULTILINE_OUTPUT
         * and also from #liberator-multiline-output in the XUL
         *
         * FIXME: if 'more' is set and the MOW is not scrollable we should still
         * allow a down motion after an up rather than closing
         *
         * @param {Event} event
         */
        onMultilineOutputEvent: function onMultilineOutputEvent(event)
        {
            let win = multilineOutputWidget.contentWindow;

            let showMoreHelpPrompt = false;
            let showMorePrompt = false;
            let closeWindow = false;
            let passEvent = false;

            function isScrollable() !win.scrollMaxY == 0;
            function atEnd() win.scrollY / win.scrollMaxY >= 1;

            if (event.type == "click")
            {
                if (event.target instanceof HTMLAnchorElement && event.button < 2)
                {
                    event.preventDefault();
                    let target = event.button == 0 ? liberator.CURRENT_TAB : liberator.NEW_TAB;
                    if (event.target.href == "#")
                        liberator.open(String(event.target), target);
                    else
                        liberator.open(event.target.href, target);
                }
                return;
            }

            let key = events.toString(event);

            if (startHints)
            {
                statusline.updateInputBuffer("");
                startHints = false;
                hints.show(key, undefined, win);
                return;
            }

            switch (key)
            {
                case "<Esc>":
                    closeWindow = true;
                    break; // handled globally in events.js:onEscape()

                case ":":
                    commandline.open(":", "", modes.EX);
                    return;

                // down a line
                case "j":
                case "<Down>":
                    if (options["more"] && isScrollable())
                        win.scrollByLines(1);
                    else
                        passEvent = true;
                    break;

                case "<C-j>":
                case "<C-m>":
                case "<Return>":
                    if (options["more"] && isScrollable() && !atEnd())
                        win.scrollByLines(1);
                    else
                        closeWindow = true; // don't propagate the event for accept keys
                    break;

                // up a line
                case "k":
                case "<Up>":
                case "<BS>":
                    if (options["more"] && isScrollable())
                        win.scrollByLines(-1);
                    else if (options["more"] && !isScrollable())
                        showMorePrompt = true;
                    else
                        passEvent = true;
                    break;

                // half page down
                case "d":
                    if (options["more"] && isScrollable())
                        win.scrollBy(0, win.innerHeight / 2);
                    else
                        passEvent = true;
                    break;

                // TODO: <LeftMouse> on the prompt line should scroll one page
                case "<LeftMouse>":
                    if (event.originalTarget.getAttributeNS(NS.uri, "highlight") == "URL buffer-list")
                    {
                        tabs.select(parseInt(event.originalTarget.parentNode.parentNode.firstChild.textContent, 10) - 1);
                        closeWindow = true;
                        break;
                    }
                    else if (event.originalTarget.localName.toLowerCase() == "a")
                    {
                        liberator.open(event.originalTarget.textContent);
                        break;
                    }
                case "<A-LeftMouse>": // for those not owning a 3-button mouse
                case "<MiddleMouse>":
                    if (event.originalTarget.localName.toLowerCase() == "a")
                    {
                        let where = /\btabopen\b/.test(options["activate"]) ?
                                    liberator.NEW_TAB : liberator.NEW_BACKGROUND_TAB;
                        liberator.open(event.originalTarget.textContent, where);
                    }
                    break;

                // let Firefox handle those to select table cells or show a context menu
                case "<C-LeftMouse>":
                case "<RightMouse>":
                case "<C-S-LeftMouse>":
                    break;

                // page down
                case "f":
                    if (options["more"] && isScrollable())
                        win.scrollByPages(1);
                    else
                        passEvent = true;
                    break;

                case "<Space>":
                case "<PageDown>":
                    if (options["more"] && isScrollable() && !atEnd())
                        win.scrollByPages(1);
                    else
                        passEvent = true;
                    break;

                // half page up
                case "u":
                    // if (more and scrollable)
                    if (options["more"] && isScrollable())
                        win.scrollBy(0, -(win.innerHeight / 2));
                    else
                        passEvent = true;
                    break;

                // page up
                case "b":
                    if (options["more"] && isScrollable())
                        win.scrollByPages(-1);
                    else if (options["more"] && !isScrollable())
                        showMorePrompt = true;
                    else
                        passEvent = true;
                    break;

                case "<PageUp>":
                    if (options["more"] && isScrollable())
                        win.scrollByPages(-1);
                    else
                        passEvent = true;
                    break;

                // top of page
                case "g":
                    if (options["more"] && isScrollable())
                        win.scrollTo(0, 0);
                    else if (options["more"] && !isScrollable())
                        showMorePrompt = true;
                    else
                        passEvent = true;
                    break;

                // bottom of page
                case "G":
                    if (options["more"] && isScrollable() && !atEnd())
                        win.scrollTo(0, win.scrollMaxY);
                    else
                        passEvent = true;
                    break;

                // copy text to clipboard
                case "<C-y>":
                    util.copyToClipboard(win.getSelection());
                    break;

                // close the window
                case "q":
                    closeWindow = true;
                    break;

                case ";":
                    statusline.updateInputBuffer(";");
                    startHints = true;
                    break;

                // unmapped key
                default:
                    if (!options["more"] || !isScrollable() || atEnd() || events.isCancelKey(key))
                        passEvent = true;
                    else
                        showMoreHelpPrompt = true;
            }

            if (passEvent || closeWindow)
            {
                modes.pop();

                if (passEvent)
                    events.onKeyPress(event);
            }
            else // set update the prompt string
            {
                commandline.updateMorePrompt(showMorePrompt, showMoreHelpPrompt);
            }
        },

        /**
         * Refresh or remove the prompt that displays when in multiline mode.
         * showHelp will cause the possible key-options to be displayed,
         * force will cause a display of the default message even if it
         * could be at the end of the output.
         *
         * @param {boolean} force
         * @param {boolean} showHelp
         */
        updateMorePrompt: function updateMorePrompt(force, showHelp)
        {
            if (outputContainer.collapsed)
                return echoLine("", this.HL_NORMAL);

            let win = multilineOutputWidget.contentWindow;
            function isScrollable() !win.scrollMaxY == 0;
            function atEnd() win.scrollY / win.scrollMaxY >= 1;

            if (showHelp)
                echoLine("-- More -- SPACE/d/j: screen/page/line down, b/u/k: up, q: quit", this.HL_MOREMSG, true);
            else if (force || (options["more"] && isScrollable() && !atEnd()))
                echoLine("-- More --", this.HL_MOREMSG, true);
            else
                echoLine("Press ENTER or type command to continue", this.HL_QUESTION, true);
        },

        /**
         * Changes the height of the multilineOutputWidget to fit
         * its contents, if <b>open</b> is true, it will cause the
         * widget to uncollapse, if not it will leave the widget
         * closed.
         *
         * @param {boolean} open
         */
        updateOutputHeight: function updateOutputHeight(open)
        {
            if (!open && outputContainer.collapsed)
                return;

            let doc = multilineOutputWidget.contentDocument;

            // The container needs to be collapsed for this calculation to work.
            outputContainer.collapsed = true;
            let availableHeight = 250;
            try
            {
                availableHeight = getBrowser().mPanelContainer ?
                    getBrowser().mPanelContainer.boxObject.height : getBrowser().boxObject.height;
            }
            catch (e) {}
            doc.body.style.minWidth = commandlineWidget.scrollWidth + "px";
            outputContainer.height = Math.min(doc.height, availableHeight) + "px";
            doc.body.style.minWidth = "";
            outputContainer.collapsed = false;
        },

        /**
         * Disable any active completion functions by calling their cancelFunc's
         * Will also remove the completions preview window.
         */
        resetCompletions: function resetCompletions()
        {
            autocompleteTimer.reset();

            // liberator.dump("Resetting completions...");
            if (completions)
            {
                completions.context.cancelAll();
                completions.wildIndex = -1;
                completions.previewClear();
            }
            if (history)
                history.reset();
        }
    };
    //}}}
}; //}}}

/**
 * The list which is used for the completion box (and QuickFix window in future)
 *
 * @param {string} id The id of the XUL <iframe> which we want to fill it
 *     MUST be inside a <vbox> (or any other html element, because otherwise
 *     setting the height does not work properly
 */
function ItemList(id) //{{{
{
    ////////////////////////////////////////////////////////////////////////////////
    ////////////////////// PRIVATE SECTION /////////////////////////////////////////
    /////////////////////////////////////////////////////////////////////////////{{{

    const CONTEXT_LINES = 3;
    var maxItems = 20;
    var completionElements = [];

    var iframe = document.getElementById(id);
    if (!iframe)
    {
        liberator.log("No iframe with id: " + id + " found, strange things may happen!"); // "The truth is out there..." -- djk
        return;
    }

    function dom(xml, map) util.xmlToDom(xml, doc, map);
    function elemToString(elem) elem.nodeType == elem.TEXT_NODE ? elem.data :
        "<" + [elem.localName].concat([a.name + "=" + a.value.quote() for ([i, a] in Iterator(elem.attributes))]).join(" ") + ">";
    var doc = iframe.contentDocument;
    var container = iframe.parentNode;

    doc.body.id = id + "-content";
    doc.body.appendChild(doc.createTextNode(""));
    doc.body.style.borderTop = "1px solid black"; // FIXME: For cases where completions/MOW are shown at once, or ls=0. Should use :highlight.

    let gradient = template.gradient("GradientLeft", "GradientRight");

    var items = null;
    var startIndex = -1;  // The index of the first displayed item
    var endIndex = -1;    // The index one *after* the last displayed item
    var selIndex = -1;    // The index of the currently selected element
    var div = null;
    var divNodes = {};
    var minHeight = 0;

    function autoSize()
    {
        if (container.collapsed)
            div.style.minWidth = document.getElementById("liberator-commandline").scrollWidth + "px";
        minHeight = Math.max(minHeight, divNodes.completions.getBoundingClientRect().bottom);
        container.height = minHeight;
        if (container.collapsed)
            div.style.minWidth = "";
        // FIXME: Belongs elsewhere.
        commandline.updateOutputHeight(false);
    }

    function getCompletion(index) completionElements.snapshotItem(index - startIndex);

    function init()
    {
        div = dom(
            <div class="ex-command-output" highlight="Normal" style="white-space: nowrap">
                <div highlight="Completions" key="noCompletions"><span highlight="Title">No Completions</span></div>
                <div key="completions"/>
                <div highlight="Completions">
                {
                    template.map(util.range(0, maxItems * 2), function (i)
                    <span highlight="CompItem">
                        <li highlight="NonText">~</li>
                    </span>)
                }
                </div>
            </div>, divNodes);
        doc.body.replaceChild(div, doc.body.firstChild);

        items.contextList.forEach(function init_eachContext(context) {
            delete context.cache.nodes;
            if (!context.items.length && !context.message && !context.incomplete)
                return;
            context.cache.nodes = [];
            dom(<div key="root" highlight="CompGroup">
                    <div highlight="Completions">
                        { context.createRow(context.title || [], "CompTitle") }
                    </div>
                    { gradient }
                    <div key="message" highlight="CompMsg"/>
                    <div key="up" highlight="CompLess"/>
                    <div key="items" highlight="Completions"/>
                    <div key="waiting" highlight="CompMsg">Waiting...</div>
                    <div key="down" highlight="CompMore"/>
                </div>, context.cache.nodes);
            divNodes.completions.appendChild(context.cache.nodes.root);
        });
    }

    /**
     * Uses the entries in "items" to fill the listbox and
     * does incremental filling to speed up things.
     *
     * @param {number} offset Start at this index and show maxItems
     */
    function fill(offset)
    {
        XML.ignoreWhiteSpace = false;
        let diff = offset - startIndex;
        if (items == null || offset == null || diff == 0 || offset < 0)
            return false;

        startIndex = offset;
        endIndex = Math.min(startIndex + maxItems, items.allItems.items.length);

        let haveCompletions = false;
        let off = 0;
        let end = startIndex + maxItems;
        function getRows(context)
        {
            function fix(n) Math.max(0, Math.min(len, n));
            end -= context.message + context.incomplete;
            let len = context.items.length;
            let start = off;
            off += len;
            let res = [fix(offset - start), fix(end - start)];
            res[2] = (context.incomplete && res[1] >= offset && off - 1 < end);
            return res;
        }

        items.contextList.forEach(function fill_eachContext(context) {
            let nodes = context.cache.nodes;
            if (!nodes)
                return;
            haveCompletions = true;

            let root = nodes.root
            let items = nodes.items;
            let [start, end, waiting] = getRows(context);

            if (context.message)
                nodes.message.textContent = context.message;
            nodes.message.style.display = context.message ? "block" : "none";
            nodes.waiting.style.display = waiting ? "block" : "none";
            nodes.up.style.opacity = "0";
            nodes.down.style.display = "none";

            for (let [i, row] in Iterator(context.getRows(start, end, doc)))
                nodes[i] = row;
            for (let [i, row] in util.Array.iterator2(nodes))
            {
                if (!row)
                    continue;
                let display = (i >= start && i < end);
                if (display && row.parentNode != items)
                {
                    do
                    {
                        var next = nodes[++i];
                        if (next && next.parentNode != items)
                            next = null;
                    }
                    while (!next && i < end)
                    items.insertBefore(row, next);
                }
                else if (!display && row.parentNode == items)
                    items.removeChild(row);
            }
            if (context.items.length == 0)
                return;
            nodes.up.style.opacity = (start == 0) ? "0" : "1";
            if (end != context.items.length)
                nodes.down.style.display = "block"
            else
                nodes.up.style.display = "block"
        });

        divNodes.noCompletions.style.display = haveCompletions ? "none" : "block";

        completionElements = buffer.evaluateXPath("//xhtml:div[@liberator:highlight='CompItem']", doc);

        autoSize();
        return true;
    }

    /////////////////////////////////////////////////////////////////////////////}}}
    ////////////////////// PUBLIC SECTION //////////////////////////////////////////
    /////////////////////////////////////////////////////////////////////////////{{{

    return {

        clear: function clear() { this.setItems(); doc.body.innerHTML = ""; },
        hide: function hide() { container.collapsed = true; },
        show: function show() { container.collapsed = false; },
        visible: function visible() !container.collapsed,

        reset: function ()
        {
            startIndex = endIndex = selIndex = -1;
            div = null;
            this.selectItem(-1);
        },

        // if @param selectedItem is given, show the list and select that item
        setItems: function setItems(newItems, selectedItem)
        {
            if (container.collapsed)
                minHeight = 0;
            startIndex = endIndex = selIndex = -1;
            items = newItems;
            this.reset();
            if (typeof selectedItem == "number")
            {
                this.selectItem(selectedItem);
                this.show();
            }
        },

        // select index, refill list if necessary
        selectItem: function selectItem(index)
        {
            //if (container.collapsed) // FIXME
            //    return;

            //let now = Date.now();

            if (div == null)
                init();

            let sel = selIndex;
            let len = items.allItems.items.length;
            let newOffset = startIndex;

            if (index == -1 || index == null || index == len) // wrapped around
            {
                if (selIndex < 0)
                    newOffset = 0;
                selIndex = -1;
                index = -1;
            }
            else
            {
                if (index <= startIndex + CONTEXT_LINES)
                    newOffset = index - CONTEXT_LINES;
                if (index >= endIndex - CONTEXT_LINES)
                    newOffset = index + CONTEXT_LINES - maxItems + 1;

                newOffset = Math.min(newOffset, len - maxItems);
                newOffset = Math.max(newOffset, 0);

                selIndex = index;
            }

            if (sel > -1)
                getCompletion(sel).removeAttribute("selected");
            fill(newOffset);
            if (index >= 0)
                getCompletion(index).setAttribute("selected", "true");

            //if (index == 0)
            //    this.start = now;
            //if (index == Math.min(len - 1, 100))
            //    liberator.dump({ time: Date.now() - this.start });
        },

        onEvent: function onEvent(event) false
    };
    //}}}
}; //}}}

function StatusLine() //{{{
{
    ////////////////////////////////////////////////////////////////////////////////
    ////////////////////// PRIVATE SECTION /////////////////////////////////////////
    /////////////////////////////////////////////////////////////////////////////{{{

    var statusBar = document.getElementById("status-bar");
    statusBar.collapsed = true; // it is later restored unless the user sets laststatus=0

    // our status bar fields
    var statuslineWidget     = document.getElementById("liberator-statusline");
    var urlWidget            = document.getElementById("liberator-statusline-field-url");
    var inputBufferWidget    = document.getElementById("liberator-statusline-field-inputbuffer");
    var progressWidget       = document.getElementById("liberator-statusline-field-progress");
    var tabCountWidget       = document.getElementById("liberator-statusline-field-tabcount");
    var bufferPositionWidget = document.getElementById("liberator-statusline-field-bufferposition");

    /////////////////////////////////////////////////////////////////////////////}}}
    ////////////////////// OPTIONS /////////////////////////////////////////////////
    /////////////////////////////////////////////////////////////////////////////{{{

    options.add(["laststatus", "ls"],
        "Show the status line",
        "number", 2,
        {
            setter: function setter(value)
            {
                if (value == 0)
                    document.getElementById("status-bar").collapsed = true;
                else if (value == 1)
                    liberator.echoerr("show status line only with > 1 window not implemented yet");
                else
                    document.getElementById("status-bar").collapsed = false;

                return value;
            },
            completer: function completer(filter)
            {
                return [
                    ["0", "Never display status line"],
                    ["1", "Display status line only if there are multiple windows"],
                    ["2", "Always display status line"]
                ];
            },
            validator: Option.validateCompleter
        });

    /////////////////////////////////////////////////////////////////////////////}}}
    ////////////////////// PUBLIC SECTION //////////////////////////////////////////
    /////////////////////////////////////////////////////////////////////////////{{{

    return {

        /**
         * Update the status bar to indicate how secure the website is
         * secure => https:// with valid certificate
         * broken => https:// with invalid certificate
         * insecure => http://
         *
         * @param {'secure'|'broken'|'insecure'} type
         */
        setClass: function setClass(type)
        {
            const highlightGroup = {
                secure:   "StatusLineSecure",
                broken:   "StatusLineBroken",
                insecure: "StatusLine"
            };

            statusBar.setAttributeNS(NS.uri, "highlight", highlightGroup[type]);
        },

        // update all fields of the statusline
        update: function update()
        {
            this.updateUrl();
            this.updateInputBuffer();
            this.updateProgress();
            this.updateTabCount();
            this.updateBufferPosition();
        },

        /**
         * Update which URL is displayed on the status line,
         * if url is omitted then buffer.URL is used instead and
         * status icons [+-â¤] are updated to match whether one can
         * go back/forwards in history/have bookmarked the page.
         *
         * @param {string} url
         */
        updateUrl: function updateUrl(url)
        {
            if (typeof url == "string")
            {
                urlWidget.value = url;
                return;
            }

            url = buffer.URL;

            // make it even more Vim-like
            if (url == "about:blank")
            {
                if (!buffer.title)
                    url = "[No Name]";
            }
            else
            {
                url = url.replace(RegExp("^chrome://liberator/locale/(\\S+\\.html)#(.*)"), function (m, n1, n2) n1 + " " + decodeURIComponent(n2) + " [Help]");
                url = url.replace(RegExp("^chrome://liberator/locale/(\\S+\\.html)"), "$1 [Help]");
            }

            // when session information is available, add [+] when we can go backwards
            if (config.name == "Vimperator")
            {
                let sh = window.getWebNavigation().sessionHistory;
                let modified = "";
                if (sh.index > 0)
                    modified += "+";
                if (sh.index < sh.count -1)
                    modified += "-";
                if (bookmarks.isBookmarked(buffer.URL))
                    modified += "\u2764"; // a heart symbol: ❤
                    //modified += "\u2665"; // a heart symbol: ♥

                if (modified)
                    url += " [" + modified + "]";
            }

            urlWidget.value = url;
        },

        /**
         * Set the contents of the status line's input buffer
         * to the given string.
         *
         * Used for displaying partial key combinations in
         * normal mode.
         */
        updateInputBuffer: function updateInputBuffer(buffer)
        {
            if (!buffer || typeof buffer != "string")
                buffer = "";

            inputBufferWidget.value = buffer;
        },

        /**
         * Update the display of the progress bar.
         * If the parameter is a string, it will be
         * displayed literally. Otherwise it must be a number
         * less than one.
         * Negative numbers cause a "Loading..." status,
         * Positive (< 1) numbers cause an arrow ==> of length
         * proportional to the arrow.
         *
         * @param {string|number} progress
         */
        updateProgress: function updateProgress(progress)
        {
            if (!progress)
                progress = "";

            if (typeof progress == "string")
            {
                progressWidget.value = progress;
            }
            else if (typeof progress == "number")
            {
                let progressStr = "";
                if (progress <= 0)
                    progressStr = "[ Loading...         ]";
                else if (progress < 1)
                {
                    progress = Math.floor(progress * 20);
                    progressStr = "["
                        + "====================".substr(0, progress)
                        + ">"
                        + "                    ".substr(0, 19 - progress)
                        + "]";
                }
                progressWidget.value = progressStr;
            }
        },

        /**
         * Display the correct tabcount (e.g. [1/5]) on the status bar.
         * If either parameter is omitted, they will be calculated.
         *
         * @param {number} currentIndex
         * @param {number} totalTabs
         */
        updateTabCount: function updateTabCount(currentIndex, totalTabs)
        {
            if (!liberator.has("tabs"))
            {
                tabCountWidget = "";
                return;
            }

            // update the ordinal which is used for numbered tabs only when the user has
            // tab numbers set
            if (options.get("guioptions").has("n", "N"))
            {
                for (let [i, tab] in util.Array.iterator2(getBrowser().mTabs))
                    tab.setAttribute("ordinal", i + 1);
            }

            if (!currentIndex || typeof currentIndex != "number")
                currentIndex = tabs.index() + 1;
            if (!totalTabs || typeof currentIndex != "number")
                totalTabs = tabs.count;

            tabCountWidget.value = "[" + currentIndex + "/" + totalTabs + "]";
        },

        /**
         * Display the correct position on the status bar, if the
         * percent parameter is omitted it will be calculated.
         *
         * Negative numbers are set to "All", Zero implies "Top"
         * One or above is "Bot", and anything else is multiplied by
         * a hundred and displayed as a percentage.
         *
         * @param {number} percent
         */
        updateBufferPosition: function updateBufferPosition(percent)
        {
            if (!percent || typeof percent != "number")
            {
                let win = document.commandDispatcher.focusedWindow;
                if (!win)
                    return;
                percent = win.scrollMaxY == 0 ? -1 : win.scrollY / win.scrollMaxY;
            }

            let bufferPositionStr = "";
            percent = Math.round(percent * 100);
            if (percent < 0)
                bufferPositionStr = "All";
            else if (percent == 0)
                bufferPositionStr = "Top";
            else if (percent < 10)
                bufferPositionStr = " " + percent + "%";
            else if (percent >= 100)
                bufferPositionStr = "Bot";
            else
                bufferPositionStr = percent + "%";

            bufferPositionWidget.value = bufferPositionStr;
        }

    };
    //}}}
}; //}}}

// vim: set fdm=marker sw=4 ts=4 et:<|MERGE_RESOLUTION|>--- conflicted
+++ resolved
@@ -410,16 +410,6 @@
         {
             autocompleteTimer.flush();
             // Check if we need to run the completer.
-<<<<<<< HEAD
-            let numElementsNeeded;
-            if (this.selected == null)
-                numElementsNeeded = reverse ? 100000 : 1; // better way to specify give me all items than setting to a very large number?
-            else
-                numElementsNeeded = reverse ? this.selected : this.selected + 2; // this.selected is zero-based
-
-
-=======
->>>>>>> 8acd490a
             if (this.context.waitingForTab || this.wildIndex == -1)
                 this.complete(true, true);
 
