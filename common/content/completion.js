/***** BEGIN LICENSE BLOCK ***** {{{
Version: MPL 1.1/GPL 2.0/LGPL 2.1

The contents of this file are subject to the Mozilla Public License Version
1.1 (the "License"); you may not use this file except in compliance with
the License. You may obtain a copy of the License at
http://www.mozilla.org/MPL/

Software distributed under the License is distributed on an "AS IS" basis,
WITHOUT WARRANTY OF ANY KIND, either express or implied. See the License
for the specific language governing rights and limitations under the
License.

(c) 2006-2008: Martin Stubenschrott <stubenschrott@gmx.net>

Alternatively, the contents of this file may be used under the terms of
either the GNU General Public License Version 2 or later (the "GPL"), or
the GNU Lesser General Public License Version 2.1 or later (the "LGPL"),
in which case the provisions of the GPL or the LGPL are applicable instead
of those above. If you wish to allow use of your version of this file only
under the terms of either the GPL or the LGPL, and not to allow others to
use your version of this file under the terms of the MPL, indicate your
decision by deleting the provisions above and replace them with the notice
and other provisions required by the GPL or the LGPL. If you do not delete
the provisions above, a recipient may use your version of this file under
the terms of any one of the MPL, the GPL or the LGPL.
}}} ***** END LICENSE BLOCK *****/

/** @scope modules */

/** 
 * Creates a new completion context.
 *
 * @class A class to provide contexts for command completion.
 * Manages the filtering and formatting of completions, and keeps
 * track of the positions and quoting of replacement text. Allows for
 * the creation of sub-contexts with different headers and quoting
 * rules.
 *
 * @param {nsIEditor} editor The editor for which completion is
 *     intended. May be a {CompletionContext} when forking a context,
 *     or a {string} when creating a new one.
 * @param {string} name The name of this context. Used when the
 *     context is forked.
 * @param {number} offset The offset from the parent context.
 * @author Kris Maglione <maglione.k@gmail.com>
 * @constructor
 */

function CompletionContext(editor, name, offset) //{{{
{
    if (!(this instanceof arguments.callee))
        return new arguments.callee(editor, name, offset);
    if (!name)
        name = "";

    let self = this;
    if (editor instanceof arguments.callee)
    {
        let parent = editor;
        name = parent.name + "/" + name;
        this.contexts = parent.contexts;
        if (name in this.contexts)
            self = this.contexts[name];
        else
            self.contexts[name] = this;

        /** 
         * @property {CompletionContext} This context's parent. {null} when this is a top-level context.
         */
        self.parent = parent;

        ["filters", "keys", "title", "quote"].forEach(function (key)
            self[key] = parent[key] && util.cloneObject(parent[key]));
        ["anchored", "compare", "editor", "_filter", "filterFunc", "keys", "_process", "top"].forEach(function (key)
            self[key] = parent[key]);

        self.__defineGetter__("value", function () this.top.value);

        self.offset = parent.offset;
        self.advance(offset);

        /**
         * @property {boolean} Specifies that this context is not finished
         *      generating results.
         * @default false
         */
        self.incomplete = false;
        self.message = null;
        /**
         * @property {boolean} Specifies that this context is waiting for the
         *     user to press <Tab>. Useful when fetching completions could be
         *     dangerous or slow, and the user has enabled autocomplete.
         */
        self.waitingForTab = false;

        delete self._generate;
        delete self._ignoreCase;
        if (self != this)
            return self;
        ["_caret", "contextList", "maxItems", "onUpdate", "selectionTypes", "tabPressed", "updateAsync", "value"].forEach(function (key) {
            self.__defineGetter__(key, function () this.top[key]);
            self.__defineSetter__(key, function (val) this.top[key] = val);
        });
    }
    else
    {
        if (typeof editor == "string")
            this._value = editor;
        else
            this.editor = editor;
        this.compare = function (a, b) String.localeCompare(a.text, b.text);

        /**
         * @property {function} The function used to filter the results.
         * @default Selects all results which match every predicate in the
         *     {@link #filters} array.
         */
        this.filterFunc = function (items)
        {
                let self = this;
                return this.filters.
                    reduce(function (res, filter) res.filter(function (item) filter.call(self, item)),
                            items);
        }
        /**
         * @property {Array} An array of predicates on which to filter the
         *     results.
         */
        this.filters = [function (item) {
            let text = Array.concat(item.text);
            for (let [i, str] in Iterator(text))
            {
                if (this.match(String(str)))
                {
                    item.text = String(text[i]);
                    return true;
                }
            }
            return false;
        }];
        /**
         * @property {boolean} Specifies whether this context results must
         *     match the filter at the begining of the string.
         * @default true
         */
        this.anchored = true;
        /**
         * @property {Object} A map of all contexts, keyed on their names.
         *    Names are assigned when a context is forked, with its specified
         *    name appended, after a '/', to its parent's name.
         */
        this.contexts = { name: this };
        /**
         * @property {Object} A mapping of keys, for {@link #getKey}. Given
         *      { key: value }, getKey(item, key) will return values as such:
         *      if value is a string, it will return item.item[value]. If it's a
         *      function, it will return value(item.item).
         */
        this.keys = { text: 0, description: 1, icon: "icon" };
        /**
         * @property {number} This context's offset from the begining of
         *     {@link #editor}'s value.
         */
        this.offset = offset || 0;
        /**
         * @property {function} A function which is called when any subcontext
         *     changes its completion list. Only called when
         *     {@link #updateAsync} is true.
         */
        this.onUpdate = function () true;
        /**
         * @property {CompletionContext} The top-level completion context.
         */
        this.top = this;
        this.__defineGetter__("incomplete", function () this.contextList.some(function (c) c.parent && c.incomplete));
        this.__defineGetter__("waitingForTab", function () this.contextList.some(function (c) c.parent && c.waitingForTab));
        this.reset();
    }
    /**
     * @property {Object} A general-purpose store for functions which need to
     *     cache data between calls.
     */
    this.cache = {};
    /**
     * @private
     * @property {Object} A cache for return values of {@link #generate}.
     */
    this.itemCache = {};
    /**
     * @property {string} A key detailing when the cached value of
     *     {@link #generate} may be used. Every call to
     *     {@link #generate} stores its result in {@link #itemCache}.
     *     When itemCache[key] exists, its value is returned, and
     *     {@link #generate} is not called again.
     */
    this.key = "";
    /**
     * @property {string} A message to be shown before any results.
     */
    this.message = null;
    this.name = name || "";
    /** @private */
    this._completions = []; // FIXME
    /**
     * Returns a key, as detailed in {@link #keys}.
     * @function
     */
    this.getKey = function (item, key) (typeof self.keys[key] == "function") ? self.keys[key].call(this, item.item) :
            key in self.keys ? item.item[self.keys[key]]
                             : item.item[key];
}

CompletionContext.prototype = {
    // Temporary
    /**
     * @property {Object}
     *
     * An object describing the results from all sub-contexts. Results are
     * adjusted so that all have the same starting offset.
     *
     * @deprecated
     */
    get allItems()
    {
        try
        {
            let self = this;
            let minStart = Math.min.apply(Math, [context.offset for ([k, context] in Iterator(this.contexts)) if (context.items.length && context.hasItems)]);
            if (minStart == Infinity)
                minStart = 0;
            let items = this.contextList.map(function (context) {
                if (!context.hasItems)
                    return [];
                let prefix = self.value.substring(minStart, context.offset);
                return context.items.map(function makeItem(item) ({ text: prefix + item.text, item: item.item }));
            });
            return { start: minStart, items: util.Array.flatten(items), longestSubstring: this.longestAllSubstring }
        }
        catch (e)
        {
            liberator.reportError(e);
            return { start: 0, items: [], longestAllSubstring: "" }
        }
    },
    // Temporary
    get allSubstrings()
    {
        let contexts = this.contextList.filter(function (c) c.hasItems && c.items.length);
        let minStart = Math.min.apply(Math, contexts.map(function (c) c.offset));
        let lists = contexts.map(function (context) {
            let prefix = context.value.substring(minStart, context.offset);
            return context.substrings.map(function (s) prefix + s);
        });

        let substrings = lists.reduce(
                function (res, list) res.filter(function (str) list.some(function (s) s.substr(0, str.length) == str)),
                lists.pop());
        if (!substrings) // FIXME: How is this undefined?
            return [];
        return util.Array.uniq(substrings);
    },
    // Temporary
    get longestAllSubstring()
    {
        return this.allSubstrings.reduce(function (a, b) a.length > b.length ? a : b, "");
    },

    get caret() this._caret - this.offset,
    set caret(val) this._caret = val + this.offset,

    get compare() this._compare || function () 0,
    set compare(val) this._compare = val,

    get completions() this._completions || [],
    set completions(items)
    {
        // Accept a generator
        if (!(items instanceof Array))
            items = [x for (x in Iterator(items))];
        delete this.cache.filtered;
        delete this.cache.filter;
        this.cache.rows = [];
        this.hasItems = items.length > 0;
        this._completions = items;
        let self = this;
        if (this.updateAsync && !this.noUpdate)
            liberator.callInMainThread(function () { self.onUpdate.call(self) });
    },

    get createRow() this._createRow || template.completionRow, // XXX
    set createRow(createRow) this._createRow = createRow,

    get filterFunc() this._filterFunc || util.identity,
    set filterFunc(val) this._filterFunc = val,

    get filter() this._filter != null ? this._filter : this.value.substr(this.offset, this.caret),
    set filter(val)
    {
        delete this._ignoreCase;
        return this._filter = val
    },

    get format() ({
        anchored: this.anchored,
        title: this.title,
        keys: this.keys,
        process: this.process
    }),
    set format(format)
    {
        this.anchored = format.anchored,
        this.title = format.title || this.title;
        this.keys = format.keys || this.keys;
        this.process = format.process || this.process;
    },

    get message() this._message || (this.waitingForTab ? "Waiting for <Tab>" : null),
    set message(val) this._message = val,

    get proto()
    {
        let res = {};
        for (let i in Iterator(this.keys))
        {
            let [k, v] = i;
            let _k = "_" + k;
            if (typeof v == "function")
                res.__defineGetter__(k, function () _k in this ? this[_k] : (this[_k] = v(this.item)));
            else
                res.__defineGetter__(k, function () _k in this ? this[_k] : (this[_k] = this.item[v]));
            res.__defineSetter__(k, function (val) this[_k] = val);
        }
        return res;
    },

    get regenerate() this._generate && (!this.completions || !this.itemCache[this.key] || this.cache.offset != this.offset),
    set regenerate(val) { if (val) delete this.itemCache[this.key] },

    get generate() !this._generate ? null : function ()
    {
        if (this.offset != this.cache.offset)
            this.itemCache = {};
        this.cache.offset = this.offset;
        if (!this.itemCache[this.key])
            this.itemCache[this.key] = this._generate.call(this) || [];
        return this.itemCache[this.key];
    },
    set generate(arg)
    {
        this.hasItems = true;
        this._generate = arg;
        //**/ liberator.dump(this.name + ": set generate()");
        if (this.background && this.regenerate)
        {
            //**/ this.__i = (this.__i || 0) + 1;
            //**/ let self = this;
            //**/ function dump(msg) liberator.callInMainThread(function () liberator.dump(self.name + ":" + self.__i + ": " + msg));
            //**/ dump("set generate() regenerating");

            let lock = {};
            this.cache.backgroundLock = lock;
            this.incomplete = true;
            let thread = this.getCache("backgroundThread", liberator.newThread);
            //**/ dump(thread);
            liberator.callAsync(thread, this, function () {
                //**/ dump("In async");
                if (this.cache.backgroundLock != lock)
                {
                    //**/ dump("Lock !ok");
                    return;
                }
                let items = this.generate();
                //**/ dump("Generated");
                if (this.cache.backgroundLock != lock)
                {
                    //**/ dump("Lock !ok");
                    return;
                }
                this.incomplete = false;
                //**/ dump("completions=");
                this.completions = items;
                //**/ dump("completions==");
            });
        }
    },

    get ignoreCase()
    {
        if ("_ignoreCase" in this)
            return this._ignoreCase;
        let mode = options["wildcase"];
        if (mode == "match")
            return this._ignoreCase = false;
        if (mode == "ignore")
            return this._ignoreCase = true;
        return this._ignoreCase = !/[A-Z]/.test(this.filter);
    },
    set ignoreCase(val) this._ignoreCase = val,

    get items()
    {
        if (!this.hasItems || this.backgroundLock)
            return [];
        if (this.cache.filtered && this.cache.filter == this.filter)
            return this.cache.filtered;
        this.cache.rows = [];
        let items = this.completions;
        if (this.generate && !this.background)
        {
            // XXX
            this.noUpdate = true;
            this.completions = items = this.generate();
            this.noUpdate = false;
        }
        this.cache.filter = this.filter;
        if (items == null)
            return items;

        let self = this;
        delete this._substrings;

        let proto = this.proto;
        let filtered = this.filterFunc(items.map(function (item) ({ __proto__: proto, item: item })));
        if (this.maxItems)
            filtered = filtered.slice(0, this.maxItems);

        if (options.get("wildoptions").has("sort") && this.compare)
            filtered.sort(this.compare);
        let quote = this.quote;
        if (quote)
            filtered.forEach(function (item) {
                item.unquoted = item.text;
                item.text = quote[0] + quote[1](item.text) + quote[2];
            })
        return this.cache.filtered = filtered;
    },

    get process() // FIXME
    {
        let self = this;
        let process = this._process;
        process = [process[0] || template.icon, process[1] || function (item, k) k];
        let first = process[0];
        let filter = this.filter;
        if (!this.anchored)
            process[0] = function (item, text) first.call(self, item, template.highlightFilter(item.text, filter));
        return process;
    },
    set process(process)
    {
        this._process = process;
    },

    get substrings()
    {
        let items = this.items;
        if (items.length == 0 || !this.hasItems)
            return [];
        if (this._substrings)
            return this._substrings;

        let fixCase = this.ignoreCase ? String.toLowerCase : util.identity;
        let text = fixCase(items[0].unquoted || items[0].text);
        let filter = fixCase(this.filter);
        if (this.anchored)
        {
            function compare (text, s) text.substr(0, s.length) == s;
            substrings = util.map(util.range(filter.length, text.length + 1),
                function (end) text.substring(0, end));
        }
        else
        {
            function compare (text, s) text.indexOf(s) >= 0;
            substrings = [];
            let start = 0;
            let idx;
            let length = filter.length;
            while ((idx = text.indexOf(filter, start)) > -1 && idx < text.length)
            {
                for (let end in util.range(idx + length, text.length + 1))
                    substrings.push(text.substring(idx, end));
                start = idx + 1;
            }
        }
        substrings = items.reduce(
                function (res, item) res.filter(function (str) compare(fixCase(item.unquoted || item.text), str)),
                substrings);
        let quote = this.quote;
        if (quote)
            substrings = substrings.map(function (str) quote[0] + quote[1](str));
        return this._substrings = substrings;
    },

    /**
     * Advances the context <b>count</b> characters. {@link #filter} is
     * advanced to match. If {@link #quote} is non-null, its prefix and suffix
     * are set to the null-string.
     *
     * This function is still imperfect for quoted strings. When 
     * {@link #quote} is non-null, it adjusts the count based on the quoted
     * size of the <b>count</b>-character substring of the filter, which is
     * accurate so long as unquoting and quoting a string will always map to
     * the original quoted string, which is often not the case.
     *
     * @param {number} count The number of characters to advance the context.
     */
    advance: function advance(count)
    {
        delete this._ignoreCase;
        if (this.quote)
        {
            count = this.quote[0].length + this.quote[1](this.filter.substr(0, count)).length;
            this.quote[0] = "";
            this.quote[2] = "";
        }
        this.offset += count;
        if (this._filter)
            this._filter = this._filter.substr(count);
    },

    /**
     * Gets a key from {@link #cache}, setting it to <b>defVal</b> if it
     * doesn't already exists.
     * @param {string} key
     * @param defVal
     */
    getCache: function (key, defVal)
    {
        if (!(key in this.cache))
            this.cache[key] = defVal();
        return this.cache[key];
    },

    getItems: function getItems(start, end)
    {
        let self = this;
        let items = this.items;
        let reverse = start > end;
        start = Math.max(0, start || 0);
        end = Math.min(items.length, end ? end : items.length);
        return util.map(util.range(start, end, reverse), function (i) items[i]);
    },

    getRows: function getRows(start, end, doc)
    {
        let self = this;
        let items = this.items;
        let cache = this.cache.rows;
        let reverse = start > end;
        start = Math.max(0, start || 0);
        end = Math.min(items.length, end != null ? end : items.length);
        for (let i in util.range(start, end, reverse))
            yield [i, cache[i] = cache[i] || util.xmlToDom(self.createRow(items[i]), doc)];
    },

    fork: function fork(name, offset, self, completer)
    {
        if (typeof completer == "string")
            completer = self[completer]
        let context = new CompletionContext(this, name, offset);
        this.contextList.push(context);
        if (completer)
            return completer.apply(self || this, [context].concat(Array.slice(arguments, 4)));
        return context;
    },

    getText: function getText(item)
    {
        let text = item[self.keys["text"]];
        if (self.quote)
            return self.quote(text);
        return text;
    },

    highlight: function highlight(start, length, type)
    {
        try // Firefox <3.1 doesn't have repaintSelection
        {
            this.selectionTypes[type] = null;
            const selType = Ci.nsISelectionController["SELECTION_" + type];
            const editor = this.editor;
            let sel = editor.selectionController.getSelection(selType);
            if (length == 0)
                sel.removeAllRanges();
            else
            {
                let range = editor.selection.getRangeAt(0).cloneRange();
                range.setStart(range.startContainer, this.offset + start);
                range.setEnd(range.startContainer, this.offset + start + length);
                sel.addRange(range);
            }
            editor.selectionController.repaintSelection(selType);
        }
        catch (e) {}
    },

    // FIXME
    _match: function _match(filter, str)
    {
        if (this.ignoreCase)
        {
            filter = filter.toLowerCase();
            str = str.toLowerCase();
        }
        if (this.anchored)
            return str.substr(0, filter.length) == filter;
        return str.indexOf(filter) > -1;
    },

    match: function match(str)
    {
        return this._match(this.filter, str);
    },

    reset: function reset()
    {
        let self = this;
        if (this.parent)
            throw Error();
        // Not ideal.
        for (let type in this.selectionTypes)
            this.highlight(0, 0, type);

        this.contextList = [];
        this.offset = 0;
        this.process = [];
        this.selectionTypes = {};
        this.tabPressed = false;
        this.title = ["Completions"];
        this.updateAsync = false;
        this.waitingForTab = false;

        if (this.editor)
        {
            this.value = this.editor.selection.focusNode.textContent;
            this._caret = this.editor.selection.focusOffset;
        }
        else
        {
            this.value = this._value;
            this._caret = this.value.length;
        }
        //for (let key in (k for ([k, v] in Iterator(self.contexts)) if (v.offset > this.caret)))
        //    delete this.contexts[key];
        for each (let context in this.contexts)
        {
            context.hasItems = false;
            context.incomplete = false;
        }
    },

    /**
     * Wait for all subcontexts to complete.
     *
     * @param {boolean} interruptable When true, the call may be interrupted
     *    via <C-c>. In this case, "Interrupted" may be thrown.
     * @param {number} timeout The maximum time, in milliseconds, to wait.
     */
    wait: function wait(interruptable, timeout)
    {
        let end = Date.now() + timeout;
        while (this.incomplete && (!timeout || Date.now() > end))
            liberator.threadYield(false, interruptable);
        return this.incomplete;
    }
}; //}}}

/**
 * @instance completion
 */
function Completion() //{{{
{
    ////////////////////////////////////////////////////////////////////////////////
    ////////////////////// PRIVATE SECTION /////////////////////////////////////////
    /////////////////////////////////////////////////////////////////////////////{{{

    const EVAL_TMP = "__liberator_eval_tmp";

    function Javascript()
    {
        const OFFSET = 0, CHAR = 1, STATEMENTS = 2, DOTS = 3, FULL_STATEMENTS = 4, COMMA = 5, FUNCTIONS = 6;
        let stack = [];
        let functions = [];
        let top = [];  /* The element on the top of the stack. */
        let last = ""; /* The last opening char pushed onto the stack. */
        let lastNonwhite = ""; /* Last non-whitespace character we saw. */
        let lastChar = "";     /* Last character we saw, used for \ escaping quotes. */
        let compl = [];
        let str = "";

        let lastIdx = 0;

        let cacheKey = null;

        this.completers = {};

        this.iter = function iter(obj)
        {
            let iterator = (function objIter()
            {
                for (let k in obj)
                {
                    // Some object members are only accessible as function calls
                    try
                    {
                        yield [k, obj[k]];
                        continue;
                    }
                    catch (e) {}
                    yield [k, <>inaccessable</>]
                }
            })();
            try
            {
                // The point of 'for k in obj' is to get keys
                // that are accessible via . or [] notation.
                // Iterators quite often return values of no
                // use whatsoever for this purpose, so, we try
                // this rather dirty hack of getting a standard
                // object iterator for any object that defines its
                // own.
                if ("__iterator__" in obj)
                {
                    let oldIter = obj.__iterator__;
                    delete obj.__iterator__;
                    iterator = Iterator(obj);
                    obj.__iterator__ = oldIter;
                }
            }
            catch (e) {}
            return iterator;
        }

        /* Search the object for strings starting with @key.
         * If @last is defined, key is a quoted string, it's
         * wrapped in @last after @offset characters are sliced
         * off of it and it's quoted.
         */
        this.objectKeys = function objectKeys(obj)
        {
            // Things we can dereference
            if (["object", "string", "function"].indexOf(typeof obj) == -1)
                return [];
            if (!obj)
                return [];

            // XPCNativeWrappers, etc, don't show all accessible
            // members until they're accessed, so, we look at
            // the wrappedJSObject instead, and return any keys
            // available in the object itself.
            let orig = obj;

            // v[0] in orig and orig[v[0]] catch different cases. XPCOM
            // objects are problematic, to say the least.
            if (modules.isPrototypeOf(obj))
                compl = [v for (v in Iterator(obj))];
            else
            {
                if (obj.wrappedJSObject)
                    obj = obj.wrappedJSObject;
                compl = [v for (v in this.iter(obj))
                    if ((typeof orig == "object" && v[0] in orig) || orig[v[0]] !== undefined)];
            }

            // And if wrappedJSObject happens to be available,
            // return that, too.
            if (orig.wrappedJSObject)
                compl.push(["wrappedJSObject", obj]);

            // Add keys for sorting later.
            // Numbers are parsed to ints.
            // Constants, which should be unsorted, are found and marked null.
            compl.forEach(function (item) {
                let key = item[0];
                if (!isNaN(key))
                    key = parseInt(key);
                else if (/^[A-Z_]+$/.test(key))
                    key = "";
                item.key = key;
            });

            return compl;
        }

        this.eval = function eval(arg, key, tmp)
        {
            let cache = this.context.cache.eval;
            let context = this.context.cache.evalContext;

            if (!key)
                key = arg;
            if (key in cache)
                return cache[key];

            context[EVAL_TMP] = tmp;
            try
            {
                return cache[key] = liberator.eval(arg, context);
            }
            catch (e)
            {
                return null;
            }
            finally
            {
                delete context[EVAL_TMP];
            }
        }

        /* Get an element from the stack. If @n is negative,
         * count from the top of the stack, otherwise, the bottom.
         * If @m is provided, return the @mth value of element @o
         * of the stack entey at @n.
         */
        let get = function get(n, m, o)
        {
            let a = stack[n >= 0 ? n : stack.length + n];
            if (o != null)
                a = a[o];
            if (m == null)
                return a;
            return a[a.length - m - 1];
        }

        function buildStack(filter)
        {
            let self = this;
            /* Push and pop the stack, maintaining references to 'top' and 'last'. */
            let push = function push(arg)
            {
                top = [i, arg, [i], [], [], [], []];
                last = top[CHAR];
                stack.push(top);
            }
            let pop = function pop(arg)
            {
                if (top[CHAR] != arg)
                {
                    self.context.highlight(top[OFFSET], i - top[OFFSET], "SPELLCHECK");
                    self.context.highlight(top[OFFSET], 1, "FIND");
                    throw new Error("Invalid JS");
                }
                if (i == self.context.caret - 1)
                    self.context.highlight(top[OFFSET], 1, "FIND");
                // The closing character of this stack frame will have pushed a new
                // statement, leaving us with an empty statement. This doesn't matter,
                // now, as we simply throw away the frame when we pop it, but it may later.
                if (top[STATEMENTS][top[STATEMENTS].length - 1] == i)
                    top[STATEMENTS].pop();
                top = get(-2);
                last = top[CHAR];
                let ret = stack.pop();
                return ret;
            }

            let i = 0, c = "";     /* Current index and character, respectively. */

            // Reuse the old stack.
            if (str && filter.substr(0, str.length) == str)
            {
                i = str.length;
                if (this.popStatement)
                    top[STATEMENTS].pop();
            }
            else
            {
                stack = [];
                functions = [];
                push("#root");
            }

            /* Build a parse stack, discarding entries as opening characters
             * match closing characters. The stack is walked from the top entry
             * and down as many levels as it takes us to figure out what it is
             * that we're completing.
             */
            str = filter;
            let length = str.length;
            for (; i < length; lastChar = c, i++)
            {
                c = str[i];
                if (last == '"' || last == "'" || last == "/")
                {
                    if (lastChar == "\\") // Escape. Skip the next char, whatever it may be.
                    {
                        c = "";
                        i++;
                    }
                    else if (c == last)
                        pop(c);
                }
                else
                {
                    // A word character following a non-word character, or simply a non-word
                    // character. Start a new statement.
                    if (/[a-zA-Z_$]/.test(c) && !/[\w$]/.test(lastChar) || !/[\w\s$]/.test(c))
                        top[STATEMENTS].push(i);

                    // A "." or a "[" dereferences the last "statement" and effectively
                    // joins it to this logical statement.
                    if ((c == "." || c == "[") && /[\w$\])"']/.test(lastNonwhite)
                    ||  lastNonwhite == "." && /[a-zA-Z_$]/.test(c))
                            top[STATEMENTS].pop();

                    switch (c)
                    {
                        case "(":
                            /* Function call, or if/while/for/... */
                            if (/[\w$]/.test(lastNonwhite))
                            {
                                functions.push(i);
                                top[FUNCTIONS].push(i);
                                top[STATEMENTS].pop();
                            }
                        case '"':
                        case "'":
                        case "/":
                        case "{":
                            push(c);
                            break;
                        case "[":
                            push(c);
                            break;
                        case ".":
                            top[DOTS].push(i);
                            break;
                        case ")": pop("("); break;
                        case "]": pop("["); break;
                        case "}": pop("{"); /* Fallthrough */
                        case ";":
                            top[FULL_STATEMENTS].push(i);
                            break;
                        case ",":
                            top[COMMA].push(i);
                            break;
                    }

                    if (/\S/.test(c))
                        lastNonwhite = c;
                }
            }

            this.popStatement = false;
            if (!/[\w$]/.test(lastChar) && lastNonwhite != ".")
            {
                this.popStatement = true;
                top[STATEMENTS].push(i);
            }

            lastIdx = i;
        }

        this.complete = function _complete(context)
        {
            this.context = context;

            let self = this;
            try
            {
                buildStack.call(this, context.filter);
            }
            catch (e)
            {
                if (e.message != "Invalid JS")
                    liberator.reportError(e);
                lastIdx = 0;
                return;
            }

            let cache = this.context.cache;
            this.context.getCache("eval", Object);
            this.context.getCache("evalContext", function () ({ __proto__: userContext }));

            /* Okay, have parse stack. Figure out what we're completing. */

            // Find any complete statements that we can eval before we eval our object.
            // This allows for things like: let doc = window.content.document; let elem = doc.createElement...; elem.<Tab>
            let prev = 0;
            for (let [,v] in Iterator(get(0)[FULL_STATEMENTS]))
            {
                let key = str.substring(prev, v + 1);
                if (checkFunction(prev, v, key))
                    return;
                this.eval(key);
                prev = v + 1;
            }

            // Don't eval any function calls unless the user presses tab.
            function checkFunction(start, end, key)
            {
                let res = functions.some(function (idx) idx >= start && idx < end);
                if (!res || self.context.tabPressed || key in cache.eval)
                    return false;
                self.context.waitingForTab = true;
                return true;
            }

            // For each DOT in a statement, prefix it with TMP, eval it,
            // and save the result back to TMP. The point of this is to
            // cache the entire path through an object chain, mainly in
            // the presence of function calls. There are drawbacks. For
            // instance, if the value of a variable changes in the course
            // of inputting a command (let foo=bar; frob(foo); foo=foo.bar; ...),
            // we'll still use the old value. But, it's worth it.
            function getObj(frame, stop)
            {
                let statement = get(frame, 0, STATEMENTS) || 0; // Current statement.
                let prev = statement;
                let obj;
                let cacheKey;
                for (let [i, dot] in Iterator(get(frame)[DOTS].concat(stop)))
                {
                    if (dot < statement)
                        continue;
                    if (dot > stop || dot <= prev)
                        break;
                    let s = str.substring(prev, dot);

                    if (prev != statement)
                        s = EVAL_TMP + "." + s;
                    cacheKey = str.substring(statement, dot);

                    if (checkFunction(prev, dot, cacheKey))
                        return [];

                    prev = dot + 1;
                    obj = self.eval(s, cacheKey, obj);
                }
                return [[obj, cacheKey]]
            }

            function getObjKey(frame)
            {
                let dot = get(frame, 0, DOTS) || -1; // Last dot in frame.
                let statement = get(frame, 0, STATEMENTS) || 0; // Current statement.
                let end = (frame == -1 ? lastIdx : get(frame + 1)[OFFSET]);

                cacheKey = null;
                let obj = [[cache.evalContext, "Local Variables"], [userContext, "Global Variables"],
                           [modules, "modules"], [window, "window"]]; // Default objects;
                /* Is this an object dereference? */
                if (dot < statement) // No.
                    dot = statement - 1;
                else // Yes. Set the object to the string before the dot.
                    obj = getObj(frame, dot);

                let [, space, key] = str.substring(dot + 1, end).match(/^(\s*)(.*)/);
                return [dot + 1 + space.length, obj, key];
            }

            function fill(context, obj, name, compl, anchored, key, last, offset)
            {
                context.title = [name];
                context.anchored = anchored;
                context.filter = key;
                context.itemCache = context.parent.itemCache;
                context.key = name;

                if (last != null)
                    context.quote = [last, function (text) util.escapeString(text.substr(offset), ""), last];
                else // We're not looking for a quoted string, so filter out anything that's not a valid identifier
                    context.filters.push(function (item) /^[a-zA-Z_$][\w$]*$/.test(item.text));

                compl.call(self, context, obj);
            }

            function complete(objects, key, compl, string, last)
            {
                let orig = compl;
                if (!compl)
                {
                    compl = function (context, obj)
                    {
                        context.process = [null, function highlight(item, v) template.highlight(v, true)];
                        // Sort in a logical fasion for object keys:
                        //  Numbers are sorted as numbers, rather than strings, and appear first.
                        //  Constants are unsorted, and appear before other non-null strings.
                        //  Other strings are sorted in the default manner.
                        let compare = context.compare;
                        context.compare = function (a, b)
                        {
                            if (!isNaN(a.item.key) && !isNaN(b.item.key))
                                return a.item.key - b.item.key;
                            return isNaN(b.item.key) - isNaN(a.item.key) || compare(a, b);
                        }
                        if (!context.anchored) // We've already listed anchored matches, so don't list them again here.
                            context.filters.push(function (item) util.compareIgnoreCase(item.text.substr(0, this.filter.length), this.filter));
                        if (obj == cache.evalContext)
                            context.regenerate = true;
                        context.generate = function () self.objectKeys(obj);
                    }
                }
                // TODO: Make this a generic completion helper function.
                let filter = key + (string || "");
                for (let [,obj] in Iterator(objects))
                {
                    this.context.fork(obj[1], top[OFFSET], this, fill,
                        obj[0], obj[1], compl, compl != orig, filter, last, key.length);
                }
                if (orig)
                    return;
                for (let [,obj] in Iterator(objects))
                {
                    obj[1] += " (substrings)";
                    this.context.fork(obj[1], top[OFFSET], this, fill,
                        obj[0], obj[1], compl, false, filter, last, key.length);
                }
            }

            // In a string. Check if we're dereferencing an object.
            // Otherwise, do nothing.
            if (last == "'" || last == '"')
            {
                /*
                 * str = "foo[bar + 'baz"
                 * obj = "foo"
                 * key = "bar + ''"
                 */

                // The top of the stack is the sting we're completing.
                // Wrap it in its delimiters and eval it to process escape sequences.
                let string = str.substring(get(-1)[OFFSET] + 1, lastIdx);
                string = eval(last + string + last);

                function getKey()
                {
                    if (last == "")
                        return "";
                    // After the opening [ upto the opening ", plus '' to take care of any operators before it
                    let key = str.substring(get(-2, 0, STATEMENTS), get(-1, null, OFFSET)) + "''";
                    // Now eval the key, to process any referenced variables.
                    return this.eval(key);
                }

                /* Is this an object accessor? */
                if (get(-2)[CHAR] == "[") // Are we inside of []?
                {
                    /* Stack:
                     *  [-1]: "...
                     *  [-2]: [...
                     *  [-3]: base statement
                     */

                    // Yes. If the [ starts at the begining of a logical
                    // statement, we're in an array literal, and we're done.
                     if (get(-3, 0, STATEMENTS) == get(-2)[OFFSET])
                        return;

                    // Begining of the statement upto the opening [
                    let obj = getObj(-3, get(-2)[OFFSET]);

                    return complete.call(this, obj, getKey(), null, string, last);
                }

                // Is this a function call?
                if (get(-2)[CHAR] == "(")
                {
                    /* Stack:
                     *  [-1]: "...
                     *  [-2]: (...
                     *  [-3]: base statement
                     */

                    // Does the opening "(" mark a function call?
                    if (get(-3, 0, FUNCTIONS) != get(-2)[OFFSET])
                        return; // No. We're done.

                    let [offset, obj, func] = getObjKey(-3);
                    if (!obj.length)
                        return;
                    obj = obj.slice(0, 1);

                    try
                    {
                        var completer = obj[0][0][func].liberatorCompleter;
                    }
                    catch (e) {}
                    if (!completer)
                        completer = this.completers[func];
                    if (!completer)
                        return;

                    // Split up the arguments
                    let prev = get(-2)[OFFSET];
                    let args = [];
                    for (let [i, idx] in Iterator(get(-2)[COMMA]))
                    {
                        let arg = str.substring(prev + 1, idx);
                        prev = idx;
                        args.__defineGetter__(i, function () self.eval(arg));
                    }
                    let key = getKey();
                    args.push(key + string);

                    compl = function (context, obj)
                    {
                        let res = completer.call(self, context, func, obj, args);
                        if (res)
                            context.completions = res;
                    }

                    obj[0][1] += "." + func + "(... [" + args.length + "]";
                    return complete.call(this, obj, key, compl, string, last);
                }

                // In a string that's not an obj key or a function arg.
                // Nothing to do.
                return;
            }

            /*
             * str = "foo.bar.baz"
             * obj = "foo.bar"
             * key = "baz"
             *
             * str = "foo"
             * obj = [modules, window]
             * key = "foo"
             */

            let [offset, obj, key] = getObjKey(-1);

            // Wait for a keypress before completing the default objects.
            if (!this.context.tabPressed && key == "" && obj.length > 1)
            {
                this.context.waitingForTab = true;
                this.context.message = "Waiting for key press";
                return;
            }

            if (!/^(?:[a-zA-Z_$][\w$]*)?$/.test(key))
                return; /* Not a word. Forget it. Can this even happen? */

            try
            { // FIXME
                var o = top[OFFSET];
                top[OFFSET] = offset;
                return complete.call(this, obj, key);
            }
            finally
            {
                top[OFFSET] = o;
            }
        }
    };
    let javascript = new Javascript();

    /////////////////////////////////////////////////////////////////////////////}}}
    ////////////////////// PUBLIC SECTION //////////////////////////////////////////
    /////////////////////////////////////////////////////////////////////////////{{{

    let self = {

        setFunctionCompleter: function setFunctionCompleter(funcs, completers)
        {
            funcs = Array.concat(funcs);
            for (let [,func] in Iterator(funcs))
            {
                func.liberatorCompleter = function liberatorCompleter(context, func, obj, args) {
                    let completer = completers[args.length - 1];
                    if (!completer)
                        return [];
                    return completer.call(this, context, obj, args);
                };
            }
        },

        // FIXME
        _runCompleter: function _runCompleter(name, filter, maxItems)
        {
            let context = CompletionContext(filter);
            context.maxItems = maxItems;
            let res = context.fork.apply(context, ["run", 0, this, name].concat(Array.slice(arguments, 3)));
            if (res) // FIXME
                return { items: res.map(function (i) ({ item: i })) };
            context.wait(true);
            return context.allItems;
        },

        runCompleter: function runCompleter(name, filter, maxItems)
        {
            return this._runCompleter.apply(this, Array.slice(arguments))
                       .items.map(function (i) i.item);
        },

        listCompleter: function listCompleter(name, filter, maxItems)
        {
            let context = CompletionContext(filter || "");
            context.maxItems = maxItems;
            context.fork.apply(context, ["list", 0, completion, name].concat(Array.slice(arguments, 3)));
            context = context.contexts["/list"];
            context.wait();

            let list = template.commandOutput(
                <div highlight="Completions">
                    { template.completionRow(context.title, "CompTitle") }
                    { template.map(context.items, function (item) context.createRow(item), null, 100) }
                </div>);
            commandline.echo(list, commandline.HL_NORMAL, commandline.FORCE_MULTILINE);
        },

        ////////////////////////////////////////////////////////////////////////////////
        ////////////////////// COMPLETION TYPES ////////////////////////////////////////
        /////////////////////////////////////////////////////////////////////////////{{{

        // TODO: shouldn't all of these have a standard signature (context, args, ...)? --djk
        abbreviation: function abbreviation(context, args, mode)
        {
            mode = mode || "!";

            if (args.completeArg == 0)
            {
                let abbreviations = editor.getAbbreviations(mode);
                context.completions = [[lhs, ""] for ([, [, lhs,]] in Iterator(abbreviations))];
            }
        },

        alternateStyleSheet: function alternateStylesheet(context)
        {
            context.title = ["Stylesheet", "Location"];

            // unify split style sheets
            let styles = {};

            buffer.alternateStyleSheets.forEach(function (style) {
                if (!(style.title in styles))
                    styles[style.title] = [];

                styles[style.title].push(style.href || "inline");
            });

            context.completions = [[s, styles[s].join(", ")] for (s in styles)];
        },

        autocmdEvent: function autocmdEvent(context)
        {
            context.completions = config.autocommands;
        },

        bookmark: function bookmark(context, tags, extra)
        {
            context.title = ["Bookmark", "Title"];
            context.format = bookmarks.format;
            for (let val in Iterator(extra || []))
            {
                let [k, v] = val; // Need block scope here for the closure
                if (v)
                    context.filters.push(function (item) this._match(v, item[k]));
            }
            // Need to make a copy because set completions() checks instanceof Array,
            // and this may be an Array from another window.
            context.completions = Array.slice(storage["bookmark-cache"].bookmarks);
            completion.urls(context, tags);
        },

        buffer: function buffer(context)
        {
            filter = context.filter.toLowerCase();
            context.anchored = false;
            context.title = ["Buffer", "URL"];
            context.keys = { text: "text", description: "url", icon: "icon" };
            let process = context.process[0];
            context.process = [function (item, text)
                    <>
                        <span highlight="Indicator" style="display: inline-block; width: 1.5em; text-align: center">{item.item.indicator}</span>
                        { process.call(this, item, text) }
                    </>];


            context.completions = util.map(tabs.browsers, function ([i, browser]) {
                let indicator = " ";
                if (i == tabs.index())
                   indicator = "%"
                else if (i == tabs.index(tabs.alternate))
                   indicator = "#";

                let tab = tabs.getTab(i);
                let url = browser.contentDocument.location.href;
                i = i + 1;

                return {
                    text: [i + ": " + (tab.label || "(Untitled)"), i + ": " + url],
                    url:  url,
                    indicator: indicator,
                    icon: tab.image || DEFAULT_FAVICON
                };
            });
        },

        colorScheme: function colorScheme(context)
        {
            // TODO: use path for the description?
            io.getRuntimeDirectories("colors").forEach(function (dir) {
                context.fork(dir.path, 0, null, function (context) {
                    context.filter = dir.path + io.pathSeparator + context.filter;
                    completion.file(context);
                    context.title = ["Color Scheme"];
                    context.quote = ["", function (text) text.replace(/\.vimp$/, ""), ""];
                });
            });
        },

        command: function command(context)
        {
            context.title = ["Command"];
            context.keys = { text: "longNames", description: "description" };
            context.completions = [k for (k in commands)];
        },

        dialog: function dialog(context)
        {
            context.title = ["Dialog"];
            context.completions = config.dialogs;
        },

        directory: function directory(context, full)
        {
            this.file(context, full);
            context.filters.push(function ({ item: f }) f.isDirectory());
        },

        environment: function environment(context)
        {
            let command = liberator.has("Win32") ? "set" : "env";
            let lines = io.system(command).split("\n");
            lines.pop();

            context.title = ["Environment Variable", "Value"];
            context.generate = function () lines.map(function (line) (line.match(/([^=]+)=(.+)/) || []).slice(1));
        },

        // provides completions for ex commands, including their arguments
        ex: function ex(context)
        {
            // if there is no space between the command name and the cursor
            // then get completions of the command name
            let [count, cmd, bang, args] = commands.parseCommand(context.filter);
            let [, prefix, junk] = context.filter.match(/^(:*\d*)\w*(.?)/) || [];
            context.advance(prefix.length)
            if (!junk)
                return context.fork("", 0, this, "command");

            // dynamically get completions as specified with the command's completer function
            let command = commands.get(cmd);
            if (!command)
            {
                context.highlight(0, cmd.length, "SPELLCHECK");
                return;
            }

            [prefix] = context.filter.match(/^(?:\w*[\s!]|!)\s*/);
            let cmdContext = context.fork(cmd, prefix.length);
            let argContext = context.fork("args", prefix.length);
            args = command.parseArgs(cmdContext.filter, argContext, { count: count, bang: bang });
            if (args)
            {
                // FIXME: Move to parseCommand
                args.count = count;
                args.bang = bang;
                if (!args.completeOpt && command.completer)
                {
                    cmdContext.advance(args.completeStart);
                    cmdContext.quote = args.quote;
                    cmdContext.filter = args.completeFilter;
                    let compObject = command.completer.call(command, cmdContext, args);
                    if (compObject instanceof Array) // for now at least, let completion functions return arrays instead of objects
                        compObject = { start: compObject[0], items: compObject[1] };
                    if (compObject != null)
                    {
                        cmdContext.advance(compObject.start);
                        cmdContext.filterFunc = null;
                        cmdContext.completions = compObject.items;
                    }
                }
            }
        },

        // TODO: support file:// and \ or / path separators on both platforms
        // if "tail" is true, only return names without any directory components
        file: function file(context, full)
        {
            // dir == "" is expanded inside readDirectory to the current dir
            let [dir] = context.filter.match(/^(?:.*[\/\\])?/);

            if (!full)
                context.advance(dir.length);

            context.title = [full ? "Path" : "Filename", "Type"];
            context.keys = {
                text: !full ? "leafName" : function (f) dir + f.leafName,
                description: function (f) f.isDirectory() ? "Directory" : "File",
                isdir: function (f) f.isDirectory(),
                icon: function (f) f.isDirectory() ? "resource://gre/res/html/folder.png"
                                                             : "moz-icon://" + f.leafName
            };
            context.compare = function (a, b)
                        b.isdir - a.isdir || String.localeCompare(a.text, b.text);

            if (options["wildignore"])
            {
                let wigRegexp = RegExp("(^" + options.get("wildignore").values.join("|") + ")$");
                context.filters.push(function ({item: f}) f.isDirectory() || !wigRegexp.test(f.leafName));
            }

            // context.background = true;
            context.key = dir;
            context.generate = function generate_file()
            {
                try
                {
                    return io.readDirectory(dir);
                }
                catch (e) {}
            };
        },

        help: function help(context)
        {
            context.title = ["Help"];
            context.anchored = false;
            context.generate = function ()
            {
                let res = config.helpFiles.map(function (file) {
                    let resp = util.httpGet("chrome://liberator/locale/" + file);
                    if (!resp)
                        return [];
                    let doc = resp.responseXML;
                    return Array.map(doc.getElementsByClassName("tag"),
                            function (elem) [elem.textContent, file]);
                });
                return util.Array.flatten(res);
            }
        },

        history: function _history(context, maxItems)
        {
            context.format = history.format;
            context.title = ["History"]
            context.compare = null;
            //context.background = true;
            if (context.maxItems == null)
                context.maxItems = 100;
            context.regenerate = true;
            context.generate = function () history.get(context.filter, this.maxItems);
        },

        get javascriptCompleter() javascript,

        javascript: function _javascript(context) javascript.complete(context),

        location: function location(context)
        {
            if (!service.autoCompleteSearch)
                return
            context.anchored = false;
            context.title = ["Smart Completions"];
            context.keys.icon = 2;
            context.incomplete = true;
            context.hasItems = context.completions.length > 0; // XXX
            context.filterFunc = null;
            context.compare = null;
            let timer = new Timer(50, 100, function (result) {
                context.incomplete = result.searchResult >= result.RESULT_NOMATCH_ONGOING;
                context.completions = [
                    [result.getValueAt(i), result.getCommentAt(i), result.getImageAt(i)]
                        for (i in util.range(0, result.matchCount))
                ];
            });
<<<<<<< HEAD
            completionService.stopSearch();
            completionService.startSearch(context.filter, "", context.result, {
                onSearchResult: function onSearchResult(search, result)
                {
=======
            service.autoCompleteSearch.stopSearch();
            service.autoCompleteSearch.startSearch(context.filter, "", context.result, {
                onSearchResult: function onSearchResult(search, result) {
>>>>>>> 6a04a6e7
                    context.result = result;
                    timer.tell(result);
                    if (result.searchResult <= result.RESULT_SUCCESS)
                        timer.flush();
                }
            });
        },

        macro: function macro(context)
        {
            context.title = ["Macro", "Keys"];
            context.completions = [item for (item in events.getMacros())];
        },

        menuItem: function menuItem(filter) commands.get("emenu").completer(filter), // XXX

        option: function option(context, scope)
        {
            context.title = ["Option"];
            context.keys = { text: "names", description: "description" };
            context.completions = options;
            if (scope)
                context.filters.push(function ({ item: opt }) opt.scope & scope);
        },

        optionValue: function (context, name, op, curValue)
        {
            let opt = options.get(name);
            let completer = opt.completer;
            if (!completer)
                return;

            let curValues = curValue != null ? opt.parseValues(curValue) : opt.values;
            let newValues = opt.parseValues(context.filter);

            let len = context.filter.length;
            switch (opt.type)
            {
                case "boolean":
                    if (!completer)
                        completer = function () [["true", ""], ["false", ""]];
                    break;
                case "stringlist":
                    len = newValues.pop().length;
                    break;
                case "charlist":
                    len = 0;
                    break;
            }
            // TODO: Highlight when invalid
            context.advance(context.filter.length - len);

            context.title = ["Option Value"];
            let completions = completer(context);
            if (!completions)
                return;
            /* Not vim compatible, but is a significant enough improvement
             * that it's worth breaking compatibility.
             */
            if (newValues instanceof Array)
            {
                completions = completions.filter(function (val) newValues.indexOf(val[0]) == -1);
                switch (op)
                {
                    case "+":
                        completions = completions.filter(function (val) curValues.indexOf(val[0]) == -1);
                        break;
                    case "-":
                        completions = completions.filter(function (val) curValues.indexOf(val[0]) > -1);
                        break;
                }
            }
            context.completions = completions;
        },

        preference: function preference(context)
        {
            context.anchored = false;
            context.title = ["Firefox Preference", "Value"];
            context.keys = { text: function (item) item, description: function (item) options.getPref(item) };
            context.completions = service.prefs.getChildList("", { value: 0 });
        },

        search: function search(context, noSuggest)
        {
            let [, keyword, space, args] = context.filter.match(/^\s*(\S*)(\s*)(.*)$/);
            let keywords = bookmarks.getKeywords();
            let engines = bookmarks.getSearchEngines();

            context.title = ["Search Keywords"];
            context.completions = keywords.concat(engines);
            context.keys = { text: 0, description: 1, icon: 2 };

            if (!space || noSuggest)
                return;

            context.fork("suggest", keyword.length + space.length, this, "searchEngineSuggest",
                    keyword, true);

            let item = keywords.filter(function (k) k.keyword == keyword)[0];
            if (item && item.url.indexOf("%s") > -1)
                context.fork("keyword/" + keyword, keyword.length + space.length, null, function (context) {
                    context.format = history.format;
                    context.title = [keyword + " Quick Search"];
                    // context.background = true;
                    context.compare = null;
                    context.generate = function () {
                        let [begin, end] = item.url.split("%s");

                        return history.get({ uri: window.makeURI(begin), uriIsPrefix: true }).map(function (item) {
                            let rest = item.url.length - end.length;
                            let query = item.url.substring(begin.length, rest);
                            if (item.url.substr(rest) == end && query.indexOf("&") == -1)
                            {
                                item.url = decodeURIComponent(query);
                                return item;
                            }
                        }).filter(util.identity);
                    };
                });
        },

        searchEngineSuggest: function searchEngineSuggest(context, engineAliases, kludge)
        {
            if (!context.filter)
                return;

            let engineList = (engineAliases || options["suggestengines"] || "google").split(",");

            let completions = [];
            engineList.forEach(function (name) {
                let engine = service.browserSearch.getEngineByAlias(name);
                if (!engine)
                    return;
                let [,word] = /^\s*(\S+)/.exec(context.filter) || [];
                if (!kludge && word == name) // FIXME: Check for matching keywords
                    return;
                let ctxt = context.fork(name, 0);

                ctxt.title = [engine.description + " Suggestions"];
                ctxt.compare = null;
                ctxt.incomplete = true;
                bookmarks.getSuggestions(name, ctxt.filter, function (compl) {
                    ctxt.incomplete = false;
                    ctxt.completions = compl;
                });
            });
        },

        shellCommand: function shellCommand(context)
        {
            context.title = ["Shell Command", "Path"];
            context.generate = function ()
            {
                let dirNames = service.environment.get("PATH").split(RegExp(liberator.has("Win32") ? ";" : ":"));
                let commands = [];

                for (let [,dirName] in Iterator(dirNames))
                {
                    let dir = io.getFile(dirName);
                    if (dir.exists() && dir.isDirectory())
                    {
                        commands.push([[file.leafName, dir.path] for ([i, file] in Iterator(io.readDirectory(dir)))
                                            if (file.isFile() && file.isExecutable())]);
                    }
                }

                return util.Array.flatten(commands);
            }
        },

        sidebar: function sidebar(context)
        {
            let menu = document.getElementById("viewSidebarMenu");
            context.title = ["Sidebar Panel"];
            context.completions = Array.map(menu.childNodes, function (n) [n.label, ""]);
        },

        // filter a list of urls
        //
        // may consist of search engines, filenames, bookmarks and history,
        // depending on the 'complete' option
        // if the 'complete' argument is passed like "h", it temporarily overrides the complete option
        url: function url(context, complete)
        {
            let numLocationCompletions = 0; // how many async completions did we already return to the caller?
            let start = 0;
            let skip = context.filter.match("^.*" + options["urlseparator"]); // start after the last 'urlseparator'
            if (skip)
                context.advance(skip[0].length);

            // Will, and should, throw an error if !(c in opts)
            Array.forEach(complete || options["complete"],
                function (c) context.fork(c, 0, completion, completion.urlCompleters[c].completer));
        },

        urlCompleters: {},

        addUrlCompleter: function addUrlCompleter(opt)
        {
            this.urlCompleters[opt] = UrlCompleter.apply(null, Array.slice(arguments));
        },

        urls: function (context, tags)
        {
            let compare = String.localeCompare;
            let contains = String.indexOf
            if (context.ignoreCase)
            {
                compare = util.compareIgnoreCase;
                contains = function (a, b) a && a.toLowerCase().indexOf(b.toLowerCase()) > -1;
            }

            if (tags)
                context.filters.push(function (item) tags.
                    every(function (tag) (item.tags || []).
                        some(function (t) !compare(tag, t))));

            context.anchored = false;
            if (!context.title)
                context.title = ["URL", "Title"];

            context.fork("additional", 0, this, function (context) {
                context.title[0] += " (additional)";
                context.filter = context.parent.filter; // FIXME
                context.completions = context.parent.completions;
                // For items whose URL doesn't exactly match the filter,
                // accept them if all tokens match either the URL or the title.
                // Filter out all directly matching strings.
                let match = context.filters[0];
                context.filters[0] = function (item) !match.call(this, item);
                // and all that don't match the tokens.
                let tokens = context.filter.split(/\s+/);
                context.filters.push(function (item) tokens.every(
                        function (tok) contains(item.url, tok) ||
                                       contains(item.title, tok)));

                let re = RegExp(tokens.filter(util.identity).map(util.escapeRegex).join("|"), "g");
                function highlight(item, text, i) process[i].call(this, item, template.highlightRegexp(text, re));
                let process = [template.icon, function (item, k) k];
                context.process = [
                    function (item, text) highlight.call(this, item, item.text, 0),
                    function (item, text) highlight.call(this, item, text, 1)
                ];
            });
        },

        userCommand: function userCommand(context)
        {
            context.title = ["User Command", "Definition"];
            context.keys = { text: "name", description: "replacementText" };
            context.completions = commands.getUserCommands();
        },

        userMapping: function userMapping(context, args, modes)
        {
            // FIXME: have we decided on a 'standard' way to handle this clash? --djk
            modes = modes || [modules.modes.NORMAL];

            if (args.completeArg == 0)
            {
                let maps = [[m.names[0], ""] for (m in mappings.getUserIterator(modes))];
                context.completions = maps;
            }
        }
        //}}}
    };

    const UrlCompleter = new Struct("name", "description", "completer");
    self.addUrlCompleter("S", "Suggest engines", self.searchEngineSuggest);
    self.addUrlCompleter("b", "Bookmarks", self.bookmark);
    self.addUrlCompleter("h", "History", self.history);
    self.addUrlCompleter("f", "Local files", self.file);
    self.addUrlCompleter("l", "Firefox location bar entries (bookmarks and history sorted in an intelligent way)", self.location);
    self.addUrlCompleter("s", "Search engines and keyword URLs", self.search);

    return self;
    //}}}
}; //}}}

// vim: set fdm=marker sw=4 ts=4 et:<|MERGE_RESOLUTION|>--- conflicted
+++ resolved
@@ -1551,7 +1551,7 @@
 
         location: function location(context)
         {
-            if (!service.autoCompleteSearch)
+            if (!service["autoCompleteSearch"])
                 return
             context.anchored = false;
             context.title = ["Smart Completions"];
@@ -1567,16 +1567,10 @@
                         for (i in util.range(0, result.matchCount))
                 ];
             });
-<<<<<<< HEAD
-            completionService.stopSearch();
-            completionService.startSearch(context.filter, "", context.result, {
+            service["autoCompleteSearch"].stopSearch();
+            service["autoCompleteSearch"].startSearch(context.filter, "", context.result, {
                 onSearchResult: function onSearchResult(search, result)
                 {
-=======
-            service.autoCompleteSearch.stopSearch();
-            service.autoCompleteSearch.startSearch(context.filter, "", context.result, {
-                onSearchResult: function onSearchResult(search, result) {
->>>>>>> 6a04a6e7
                     context.result = result;
                     timer.tell(result);
                     if (result.searchResult <= result.RESULT_SUCCESS)
@@ -1657,7 +1651,7 @@
             context.anchored = false;
             context.title = ["Firefox Preference", "Value"];
             context.keys = { text: function (item) item, description: function (item) options.getPref(item) };
-            context.completions = service.prefs.getChildList("", { value: 0 });
+            context.completions = service["prefs"].getChildList("", { value: 0 });
         },
 
         search: function search(context, noSuggest)
@@ -1708,7 +1702,7 @@
 
             let completions = [];
             engineList.forEach(function (name) {
-                let engine = service.browserSearch.getEngineByAlias(name);
+                let engine = service["browserSearch"].getEngineByAlias(name);
                 if (!engine)
                     return;
                 let [,word] = /^\s*(\S+)/.exec(context.filter) || [];
@@ -1731,7 +1725,7 @@
             context.title = ["Shell Command", "Path"];
             context.generate = function ()
             {
-                let dirNames = service.environment.get("PATH").split(RegExp(liberator.has("Win32") ? ";" : ":"));
+                let dirNames = service["environment"].get("PATH").split(RegExp(liberator.has("Win32") ? ";" : ":"));
                 let commands = [];
 
                 for (let [,dirName] in Iterator(dirNames))
