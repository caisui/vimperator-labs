--- conflicted
+++ resolved
@@ -278,12 +278,7 @@
      * @param {boolean} system Declares whether this is a system or
      *     user sheet. System sheets are used internally by
      *     @liberator.
-<<<<<<< HEAD
->>>>>>> master:common/content/style.js
-     * @param {string} name The name given to the stylesheet by
-=======
      * @param {string} name The name given to the style sheet by
->>>>>>> 64f7bfae
      *     which it may be later referenced.
      * @param {string} filter The sites to which this sheet will
      *     apply. Can be a domain name or a URL. Any URL ending in
