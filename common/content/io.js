--- conflicted
+++ resolved
@@ -68,7 +68,7 @@
 
     const downloadManager    = Cc["@mozilla.org/download-manager;1"].createInstance(Ci.nsIDownloadManager);
 
-    var processDir = service.directory.get("CurWorkD", Ci.nsIFile);
+    var processDir = service["directory"].get("CurWorkD", Ci.nsIFile);
     var cwd = processDir;
     var oldcwd = null;
 
@@ -76,8 +76,7 @@
     var scriptNames = [];
 
     // default option values
-    var cdpath = "," + (service.environment.get("CDPATH").replace(/[:;]/g, ",") || ",");
-    var runtimepath = "~/" + (WINDOWS ? "" : ".") + EXTENSION_NAME;
+    var cdpath = "," + (service["environment"].get("CDPATH").replace(/[:;]/g, ",") || ",");
     var shell, shellcmdflag;
 
     if (WINDOWS)
@@ -89,7 +88,7 @@
     }
     else
     {
-        shell = service.environment.get("SHELL") || "sh";
+        shell = service["environment"].get("SHELL") || "sh";
         shellcmdflag = "-c";
     }
 
@@ -117,22 +116,13 @@
         let path = ioManager.getFile(head);
         try
         {
-<<<<<<< HEAD
-            path.appendRelativePath(ioManager.expandPath(tail)); // FIXME: should only expand env vars and normalise path separators
+            path.appendRelativePath(ioManager.expandPath(tail, true)); // FIXME: should only expand env vars and normalise path separators
             if (path.exists() && path.normalize)
-=======
-            path.appendRelativePath(ioManager.expandPath(tail, true)); // FIXME: should only expand env vars and normalise path separators
-            if (path.exists())
->>>>>>> 6a04a6e7
                 path.normalize();
         }
         catch (e)
         {
-<<<<<<< HEAD
             return { exists: function () false, __noSuchMethod__: function () { throw e; } };
-=======
-            return { exists: function () false, __noSuchMethod__: function () { throw e } };
->>>>>>> 6a04a6e7
         }
         return path;
     }
@@ -141,12 +131,7 @@
     {
         try
         {
-<<<<<<< HEAD
-            Cc["@mozilla.org/file/local;1"].createInstance(Ci.nsILocalFile).initWithPath(path);
-=======
-            service.localFile
-                      .initWithPath(path);
->>>>>>> 6a04a6e7
+            service.getFile().initWithPath(path);
             return true;
         }
         catch (e)
@@ -190,7 +175,7 @@
 
     options.add(["runtimepath", "rtp"],
         "List of directories searched for runtime files",
-        "stringlist", runtimepath,
+        "stringlist", IO.runtimePath,
         { setter: function (value) expandPathList(value) });
 
     options.add(["shell", "sh"],
@@ -421,46 +406,7 @@
 
         pathSeparator: WINDOWS ? "\\" : "/",
 
-        expandPath: function (path, relative)
-        {
-            // TODO: proper pathname separator translation like Vim - this should be done elsewhere
-            if (WINDOWS)
-                path = path.replace("/", "\\", "g");
-
-            // expand any $ENV vars - this is naive but so is Vim and we like to be compatible
-            // TODO: Vim does not expand variables set to an empty string (and documents it).
-            // Kris reckons we shouldn't replicate this 'bug'. --djk
-            // TODO: should we be doing this for all paths?
-            function expand(path) path.replace(
-                !WINDOWS ? /\$(\w+)\b|\${(\w+)}/g
-                         : /\$(\w+)\b|\${(\w+)}|%(\w+)%/g,
-                function (m, n1, n2, n3) service.environment.get(n1 || n2 || n3) || m
-            );
-            path = expand(path);
-
-            // expand ~
-            if (!relative && (WINDOWS ? /^~(?:$|\\)/ : /^~(?:$|\/)/).test(path))
-            {
-                // Try $(VIMPERATOR|MUTTATOR)_HOME || $HOME first, on all systems
-                let home = service.environment.get(config.name.toUpperCase() + "_HOME") ||
-                           service.environment.get("HOME");
-
-                // Windows has its own ideosyncratic $HOME variables.
-                if (!home && WINDOWS)
-                    home = service.environment.get("USERPROFILE") ||
-                           service.environment.get("HOMEDRIVE") + service.environment.get("HOMEPATH");
-
-                path = home + path.substr(1);
-            }
-
-            // TODO: Vim expands paths twice, once before checking for ~, once
-            // after, but doesn't document it. Is this just a bug? --Kris
-            path = expand(path);
-
-            // FIXME: Should we be doing this here? I think it should be done
-            // by the arg parser or nowhere. --Kris
-            return path.replace("\\ ", " ", "g");
-        },
+        expandPath: IO.expandPath,
 
         // TODO: there seems to be no way, short of a new component, to change
         // Firefox's CWD - see // https://bugzilla.mozilla.org/show_bug.cgi?id=280953
@@ -533,7 +479,7 @@
         // also expands relative paths
         getFile: function (path, noCheckPWD)
         {
-            let file = Cc["@mozilla.org/file/local;1"].createInstance(Ci.nsILocalFile);
+            let file = service.getFile();
 
             if (/file:\/\//.test(path))
             {
@@ -574,7 +520,7 @@
                     break;
             }
 
-            let file = service.directory.get("TmpD", Ci.nsIFile);
+            let file = service["directory"].get("TmpD", Ci.nsIFile);
             file.append(tmpName);
             file.createUnique(Ci.nsIFile.NORMAL_FILE_TYPE, 0600);
 
@@ -680,7 +626,7 @@
             }
             else
             {
-                let dirs = service.environment.get("PATH").split(WINDOWS ? ";" : ":");
+                let dirs = service["environment"].get("PATH").split(WINDOWS ? ";" : ":");
                 // Windows tries the cwd first TODO: desirable?
                 if (WINDOWS)
                     dirs = [io.getCurrentDirectory().path].concat(dirs);
@@ -698,7 +644,7 @@
                         // automatically try to add the executable path extensions on windows
                         if (WINDOWS)
                         {
-                            let extensions = service.environment.get("PATHEXT").split(";");
+                            let extensions = service["environment"].get("PATHEXT").split(";");
                             for (let [,extension] in Iterator(extensions))
                             {
                                 file = joinPaths(dir, program + extension);
@@ -717,7 +663,7 @@
                 return -1;
             }
 
-            let process = Cc["@mozilla.org/process/util;1"].createInstance(Ci.nsIProcess);
+            let process = service.getProcess();
 
             process.init(file);
             process.run(blocking, args, args.length);
@@ -831,7 +777,7 @@
                 liberator.echomsg("sourcing " + filename.quote(), 2);
 
                 let str = ioManager.readFile(file);
-                let uri = service.io.newFileURI(file);
+                let uri = service["io"].newFileURI(file);
 
                 // handle pure javascript files specially
                 if (/\.js$/.test(filename))
@@ -975,4 +921,48 @@
 
 }; //}}}
 
+IO.__defineGetter__("runtimePath", function () service["environment"].get(config.name.toUpperCase() + "_RUNTIME") ||
+        "~/" + (liberator.has("Win32") ? "" : ".") + config.name.toLowerCase());
+
+IO.expandPath = function (path, relative)
+{
+    // TODO: proper pathname separator translation like Vim - this should be done elsewhere
+    const WINDOWS = liberator.has("Win32");
+    if (WINDOWS)
+        path = path.replace("/", "\\", "g");
+
+    // expand any $ENV vars - this is naive but so is Vim and we like to be compatible
+    // TODO: Vim does not expand variables set to an empty string (and documents it).
+    // Kris reckons we shouldn't replicate this 'bug'. --djk
+    // TODO: should we be doing this for all paths?
+    function expand(path) path.replace(
+        !WINDOWS ? /\$(\w+)\b|\${(\w+)}/g
+                 : /\$(\w+)\b|\${(\w+)}|%(\w+)%/g,
+        function (m, n1, n2, n3) service["environment"].get(n1 || n2 || n3) || m
+    );
+    path = expand(path);
+
+    // expand ~
+    if (!relative && (WINDOWS ? /^~(?:$|\\)/ : /^~(?:$|\/)/).test(path))
+    {
+        // Try $HOME first, on all systems
+        let home = service["environment"].get("HOME");
+
+        // Windows has its own ideosyncratic $HOME variables.
+        if (!home && WINDOWS)
+            home = service["environment"].get("USERPROFILE") ||
+                   service["environment"].get("HOMEDRIVE") + service["environment"].get("HOMEPATH");
+
+        path = home + path.substr(1);
+    }
+
+    // TODO: Vim expands paths twice, once before checking for ~, once
+    // after, but doesn't document it. Is this just a bug? --Kris
+    path = expand(path);
+
+    // FIXME: Should we be doing this here? I think it should be done
+    // by the arg parser or nowhere. --Kris
+    return path.replace("\\ ", " ", "g");
+};
+
 // vim: set fdm=marker sw=4 ts=4 et: