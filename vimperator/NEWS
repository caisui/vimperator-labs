--- conflicted
+++ resolved
@@ -1,13 +1,10 @@
 201x-xx-xx:
     * Stop propagation for keyboard event if that key are contained in -except option on :ignorekeys
-<<<<<<< HEAD
+    * Improvements in handling Esc for unfocusing text fields
     * Closing the last tab of a window now respects the Firefox setting:
     browser.tabs.closeWindowWithLastTab, which means those who are used to :tabclose never closing
     the window when closing the last tab, should set this option to false (either through about:config
     or with :set! browser.tabs.closeWindowWithLastTab=false)
-=======
-    * Improvements in handling Esc for unfocusing text fields
->>>>>>> 81f7da6a
 
 2015-08-25:
     * Version 3.10.1
