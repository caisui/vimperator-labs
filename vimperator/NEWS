--- conflicted
+++ resolved
@@ -1,4 +1,3 @@
-<<<<<<< HEAD
 2009-XX-XX:
     * version 2.1 (probably)
     * add :silent
@@ -7,12 +6,8 @@
     * add "w" and "W" Normal mode mappings for symmetry with o/O and t/T
     * add :messclear
 
-2008-XX-XX:
-    * version 2.0 (probably)
-=======
 2009-03-28:
     * version 2.0
->>>>>>> 264b33b6
     * IMPORTANT: For compatibility with vim, guioptions=b has been renamed
       'B'. 'b' now represents the bottom scrollbar.
     * IMPORTANT: :set now sets multiple options, as in Vim. Spaces in values
