--- conflicted
+++ resolved
@@ -1,12 +1,9 @@
 2009-XX-XX:
-<<<<<<< HEAD
     * version 2.1 (probably)
     * add :silent
     * add $MY_VIMPERATORRC
 
 2008-XX-XX:
-=======
->>>>>>> 09e82c79
     * version 2.0 (probably)
     * IMPORTANT: For compatibility with vim, guioptions=b has been renamed
       'B'. 'b' now represents the bottom scrollbar.
