HEADER

Vimperator does not yet read any command-line options. When it does, they will
be documented here.

section:Initialization[initialization,startup]

At startup, Vimperator completes the following tasks in order.

1. Vimperator can perform user initialization commands. When
<<<<<<< HEAD
  one of the following is successfully located, it is executed, and no
  further locations are tried.

  a. |$VIMPERATOR_INIT| _$VIMPERATOR_INIT_ -- May contain a single ex
                                                command (e.g.,
                                                "[c]:source {file}[c]").
  b. [a]\~/_vimperatorrc[a] -- Windows only. If this file exists, its
			       contents are executed and
			       _$MY_VIMPERATORRC_ set to its path.
  c. [a]\~/.vimperatorrc[a] -- If this file exists, its contents are 
                               executed.
=======
one of the following is successfully located, it is executed, and no
further locations are tried.

  a. |$VIMPERATOR_INIT|
     _$VIMPERATOR_INIT_ -- May contain a single Ex command (e.g.,
                           "[c]:source {file}[c]").
  b. [a]\~/_vimperatorrc[a] -- Windows only. If this file exists, its contents
	are executed.
  c. [a]\~/.vimperatorrc[a] -- If this file exists, its contents are executed.
>>>>>>> 09e82c79

2. If 'exrc' is set, then any RC file in the current directory is also sourced.

3. All directories in 'runtimepath' are searched for a "plugin"
subdirectory and all yet unloaded plugins are loaded. For each
plugin directory, all *.\{js,vimp} files (including those in further
subdirectories) are sourced alphabetically. No plugins will be sourced
if 'noloadplugins' is set. Any particular plugin will not be loaded
if it has already been loaded (e.g., by an earlier [c]:loadplugins[c]
command).

The user's ~ (i.e., "home") directory is determined as follows:

* On Unix and Mac, the environment variable  _$HOME_ is used.
* On Windows, Vimperator checks for the existence of _%HOME%_, then
_%USERPROFILE%_, and then _%HOMEDRIVE%%HOMEPATH%_. It uses the first one
it finds.

section:Saving{nbsp}settings[save-settings]

|:mkv| |:mkvimperatorrc|
||:mkv[imperatorrc][!] [a][file][a]|| +
________________________________________________________________________________
Write current key mappings and changed options to [a][file][a]. If no
[a][file][a] is specified then _~/.vimperatorrc_ is written unless this file
already exists. The special version [c]:mkvimperatorrc![c] will overwrite
[a][file][a] if it exists.

Warning: this differs from Vim's behavior which defaults to writing the file
in the current directory.
________________________________________________________________________________

section:Restarting[restarting]

|:res| |:restart| +
||:res[tart]||
________________________________________________________________________________
Force the browser to restart. Useful when installing extensions.
________________________________________________________________________________

// vim: set filetype=asciidoc:<|MERGE_RESOLUTION|>--- conflicted
+++ resolved
@@ -8,19 +8,6 @@
 At startup, Vimperator completes the following tasks in order.
 
 1. Vimperator can perform user initialization commands. When
-<<<<<<< HEAD
-  one of the following is successfully located, it is executed, and no
-  further locations are tried.
-
-  a. |$VIMPERATOR_INIT| _$VIMPERATOR_INIT_ -- May contain a single ex
-                                                command (e.g.,
-                                                "[c]:source {file}[c]").
-  b. [a]\~/_vimperatorrc[a] -- Windows only. If this file exists, its
-			       contents are executed and
-			       _$MY_VIMPERATORRC_ set to its path.
-  c. [a]\~/.vimperatorrc[a] -- If this file exists, its contents are 
-                               executed.
-=======
 one of the following is successfully located, it is executed, and no
 further locations are tried.
 
@@ -28,9 +15,8 @@
      _$VIMPERATOR_INIT_ -- May contain a single Ex command (e.g.,
                            "[c]:source {file}[c]").
   b. [a]\~/_vimperatorrc[a] -- Windows only. If this file exists, its contents
-	are executed.
+	are executed and _$MY_VIMPERATORRC_ set to its path.
   c. [a]\~/.vimperatorrc[a] -- If this file exists, its contents are executed.
->>>>>>> 09e82c79
 
 2. If 'exrc' is set, then any RC file in the current directory is also sourced.
 
